--- conflicted
+++ resolved
@@ -17,13 +17,9 @@
 # ebay_tokens_sandbox.json
 firebase-admin
 data
-<<<<<<< HEAD
-diagram.excalidraw
-=======
 diagram.excalidraw
 
 
 
 
 
->>>>>>> 3f4e06f8
