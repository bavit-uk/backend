--- conflicted
+++ resolved
@@ -24,183 +24,6 @@
   router.get("/auth/ebay/callback/client", ebayListingService.handleAuthorizationCallbackClient);
   router.get("/auth/ebay/callback/declined", ebayListingService.handleFallbackCallback);
   router.get("/auth/refresh-token", ebayListingService.handleRefreshToken);
-<<<<<<< HEAD
-  router.post("/auth/ebay/import-token", async (_req: Request, res: Response) => {
-    try {
-      const ok = await importEbayUserTokenFromFile();
-      return res.status(ok ? StatusCodes.OK : StatusCodes.BAD_REQUEST).json({
-        status: ok ? StatusCodes.OK : StatusCodes.BAD_REQUEST,
-        message: ok ? ReasonPhrases.OK : ReasonPhrases.BAD_REQUEST,
-      });
-    } catch (e) {
-      return res.status(StatusCodes.INTERNAL_SERVER_ERROR).json({
-        status: StatusCodes.INTERNAL_SERVER_ERROR,
-        message: ReasonPhrases.INTERNAL_SERVER_ERROR,
-      });
-    }
-  });
-
-  router.get("/auth/ebay/check", async (_req: Request, res: Response) => {
-    try {
-      const authStatus = await checkEbayUserAuthorization();
-      return res.status(StatusCodes.OK).json({
-        status: StatusCodes.OK,
-        message: ReasonPhrases.OK,
-        ...authStatus,
-      });
-    } catch (e) {
-      return res.status(StatusCodes.INTERNAL_SERVER_ERROR).json({
-        status: StatusCodes.INTERNAL_SERVER_ERROR,
-        message: ReasonPhrases.INTERNAL_SERVER_ERROR,
-      });
-    }
-  });
-
-  router.get("/auth/ebay/test-redirect", async (_req: Request, res: Response) => {
-    try {
-      const frontendUrl = process.env.FRONTEND_URL || "http://localhost:3000";
-      res.redirect(`${frontendUrl}/dashboard?ebay_auth=success`);
-    } catch (e) {
-      return res.status(StatusCodes.INTERNAL_SERVER_ERROR).json({
-        status: StatusCodes.INTERNAL_SERVER_ERROR,
-        message: ReasonPhrases.INTERNAL_SERVER_ERROR,
-      });
-    }
-  });
-
-  router.get("/auth/ebay/test-db", async (_req: Request, res: Response) => {
-    try {
-      // Test database connectivity
-      const testToken = {
-        provider: "ebay" as const,
-        environment: "PRODUCTION" as const,
-        useClient: true,
-        access_token: "test_token_" + Date.now(),
-        token_type: "bearer",
-        expires_in: 3600,
-        generated_at: Date.now(),
-      };
-
-      await IntegrationTokenModel.updateOne(
-        { provider: "ebay", environment: "PRODUCTION", useClient: true },
-        { $set: testToken },
-        { upsert: true }
-      );
-
-      // Verify it was saved
-      const savedToken = await IntegrationTokenModel.findOne({
-        provider: "ebay",
-        environment: "PRODUCTION",
-        useClient: true,
-      });
-
-      if (savedToken) {
-        return res.status(StatusCodes.OK).json({
-          status: StatusCodes.OK,
-          message: "Database connectivity test successful",
-          tokenSaved: true,
-          tokenId: savedToken._id,
-        });
-      } else {
-        return res.status(StatusCodes.INTERNAL_SERVER_ERROR).json({
-          status: StatusCodes.INTERNAL_SERVER_ERROR,
-          message: "Token was not saved to database",
-          tokenSaved: false,
-        });
-      }
-    } catch (error) {
-      console.error("Database test error:", error);
-      return res.status(StatusCodes.INTERNAL_SERVER_ERROR).json({
-        status: StatusCodes.INTERNAL_SERVER_ERROR,
-        message: "Database connectivity test failed",
-        error: error instanceof Error ? error.message : "Unknown error",
-      });
-    }
-  });
-
-  router.get("/auth/ebay/check-tokens", async (_req: Request, res: Response) => {
-    try {
-      // Get all eBay tokens from database
-      const tokens = await IntegrationTokenModel.find({ provider: "ebay" }).sort({ createdAt: -1 });
-
-      const tokenInfo = tokens.map((token: any) => ({
-        id: token._id,
-        environment: token.environment,
-        useClient: token.useClient,
-        hasAccessToken: !!token.access_token,
-        hasRefreshToken: !!token.refresh_token,
-        expiresIn: token.expires_in,
-        generatedAt: token.generated_at,
-        createdAt: token.createdAt,
-        updatedAt: token.updatedAt,
-      }));
-
-      return res.status(StatusCodes.OK).json({
-        status: StatusCodes.OK,
-        message: "Current eBay tokens in database",
-        totalTokens: tokens.length,
-        tokens: tokenInfo,
-      });
-    } catch (error) {
-      console.error("Error checking tokens:", error);
-      return res.status(StatusCodes.INTERNAL_SERVER_ERROR).json({
-        status: StatusCodes.INTERNAL_SERVER_ERROR,
-        message: "Failed to check tokens",
-        error: error instanceof Error ? error.message : "Unknown error",
-      });
-    }
-  });
-
-  router.get("/auth/ebay/url", async (_req: Request, res: Response) => {
-    try {
-      const type = process.env.EBAY_TOKEN_ENV === "sandbox" ? "sandbox" : "production";
-      const authUrl = getEbayAuthURL(type);
-      return res.status(StatusCodes.OK).json({
-        status: StatusCodes.OK,
-        message: ReasonPhrases.OK,
-        authUrl,
-      });
-    } catch (e) {
-      return res.status(StatusCodes.INTERNAL_SERVER_ERROR).json({
-        status: StatusCodes.INTERNAL_SERVER_ERROR,
-        message: ReasonPhrases.INTERNAL_SERVER_ERROR,
-      });
-    }
-  });
-
-  router.post("/auth/ebay/callback", async (req: Request, res: Response) => {
-    try {
-      const { code, state } = req.body;
-      if (!code) {
-        return res.status(StatusCodes.BAD_REQUEST).json({
-          status: StatusCodes.BAD_REQUEST,
-          message: "Authorization code is required",
-        });
-      }
-
-      const type = process.env.EBAY_TOKEN_ENV === "sandbox" ? "sandbox" : "production";
-      const token = await exchangeCodeForAccessToken(code, type, "true");
-
-      if (token) {
-        return res.status(StatusCodes.OK).json({
-          status: StatusCodes.OK,
-          message: "Authorization successful",
-          success: true,
-        });
-      } else {
-        return res.status(StatusCodes.BAD_REQUEST).json({
-          status: StatusCodes.BAD_REQUEST,
-          message: "Failed to exchange code for token",
-        });
-      }
-    } catch (e) {
-      return res.status(StatusCodes.INTERNAL_SERVER_ERROR).json({
-        status: StatusCodes.INTERNAL_SERVER_ERROR,
-        message: ReasonPhrases.INTERNAL_SERVER_ERROR,
-      });
-    }
-  });
-=======
 
   // Check user token status for listing operations
   router.get("/auth/user-token-status", async (req: Request, res: Response) => {
@@ -282,19 +105,11 @@
     }
   });
 
->>>>>>> 9dfee218
   router.get("/taxonomy/get-ebay-categories", ebayListingService.getEbayCategories);
   router.get("/taxonomy/get-ebay-subcategories/:categoryId", ebayListingService.getEbaySubCategories);
   router.get("/taxonomy/get-ebay-category-suggestions", ebayListingService.getEbayCategorySuggestions);
   router.get("/taxonomy/get-ebay-category-aspects/:categoryId", ebayListingService.getEbayCategoryAspects);
   router.get("/orders/get-orders", ebayListingService.getOrders);
-<<<<<<< HEAD
-  router.get("/orders/get-order-details/:orderId", ebayListingService.getOrderDetails);
-  router.post("/account-deletion", ebayListingService.accountDeletion);
-  router.get("/account-deletion", ebayListingService.accountDeletion);
-  router.get("/notifications", ebayListingService.createWebhook);
-=======
->>>>>>> 9dfee218
 
   // router.get("/inventory", ebayListingService.getAllInventory);
   // router.get("/inventory/get-all-categories", ebayListingService.getAllCategories);
