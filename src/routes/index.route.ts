--- conflicted
+++ resolved
@@ -151,19 +151,16 @@
   mailbox,
   Forum,
   ForumTopic,
-<<<<<<< HEAD
+
+  ForumCategory,
+  Comment,
   team,
   emailAccount,
   announcementBar,
   emailClient,
   documentation,
-  ForumCategory,
   orderTaskTypes,
   productTypeWorkflows,
-=======
-  ForumCategory,
-  Comment,
->>>>>>> f042b414
 };
 
 // Loop through all routes and pass the router to each route
