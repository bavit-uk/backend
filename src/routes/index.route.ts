--- conflicted
+++ resolved
@@ -64,13 +64,9 @@
 import { featuredCategory } from "./featured-category.routes";
 import { marketing } from "./marketing.route";
 import { mailbox } from "./mailbox.route";
-<<<<<<< HEAD
 import { Forum } from "./forum.route";
-import { ForumTopic } from "./forum-topic.route";
-=======
-import { team } from "./team.route";
+import { ForumTopic } from "./forum-topic.route";import { team } from "./team.route";
 
->>>>>>> 0a8c8324
 const router: Router = Router();
 
 router.use("/discriminator", discriminatorRouter);
@@ -140,12 +136,9 @@
   featuredCategory,
   marketing,
   mailbox,
-<<<<<<< HEAD
   Forum,
   ForumTopic
-=======
   team,
->>>>>>> 0a8c8324
 };
 
 // Loop through all routes and pass the router to each route
