import { Router } from "express";

// Routes
import { ReasonPhrases, StatusCodes } from "http-status-codes";
import { multer as files } from "./multer.route";
import { user } from "./user.route";
import { auth } from "./user-auth.route";
import { userCategory } from "./user-category.route";
import { supplier } from "./supplier.route";
import { supplierCategory } from "./supplier-category.routes";
import { productCategory } from "./product-category.route";
import { productBrand } from "./product-brand.route";
import { product } from "./product.route";
import { bundle } from "./bundle.route";
import {permissions} from "./permissions.route"
<<<<<<< HEAD
import { orderRoutes } from "./order.route";
import {cartRoutes} from "./cart.route"
=======
import { me } from "./me.route";
>>>>>>> 08c0c34f

// Create a new router to handle all routes
const router: Router = Router();

// Define all routes
const routes: {
  [key: string]: (router: Router) => void;
<<<<<<< HEAD
} = { files , permissions , user, auth, userCategory, supplier, supplierCategory, product , productCategory , productBrand ,bundle, orderRoutes, cartRoutes};
=======
} = { me , files , permissions , user, auth, userCategory, supplier, supplierCategory, product , productCategory , productBrand };
>>>>>>> 08c0c34f

// Loop through all routes and pass the router to each route
for (const route in routes) {
  // Add the route to the router
  const routeHandler = routes[route];
  const basePath = `/${route.replace(/([a-z])([A-Z])/g, "$1-$2").toLowerCase()}`;
  const tempRouter = Router();

  routeHandler(tempRouter);
  router.use(basePath, tempRouter);
}

router.all("*", (req, res) => {
  res.status(StatusCodes.NOT_FOUND).json({
    message: ReasonPhrases.NOT_FOUND,
    status: StatusCodes.NOT_FOUND,
  });
});

// Export the router
export { router };<|MERGE_RESOLUTION|>--- conflicted
+++ resolved
@@ -12,13 +12,10 @@
 import { productBrand } from "./product-brand.route";
 import { product } from "./product.route";
 import { bundle } from "./bundle.route";
-import {permissions} from "./permissions.route"
-<<<<<<< HEAD
+import { permissions } from "./permissions.route";
 import { orderRoutes } from "./order.route";
-import {cartRoutes} from "./cart.route"
-=======
+import { cartRoutes } from "./cart.route";
 import { me } from "./me.route";
->>>>>>> 08c0c34f
 
 // Create a new router to handle all routes
 const router: Router = Router();
@@ -26,11 +23,22 @@
 // Define all routes
 const routes: {
   [key: string]: (router: Router) => void;
-<<<<<<< HEAD
-} = { files , permissions , user, auth, userCategory, supplier, supplierCategory, product , productCategory , productBrand ,bundle, orderRoutes, cartRoutes};
-=======
-} = { me , files , permissions , user, auth, userCategory, supplier, supplierCategory, product , productCategory , productBrand };
->>>>>>> 08c0c34f
+} = {
+  me,
+  files,
+  permissions,
+  user,
+  auth,
+  userCategory,
+  supplier,
+  supplierCategory,
+  product,
+  productCategory,
+  productBrand,
+  bundle,
+  orderRoutes,
+  cartRoutes,
+};
 
 // Loop through all routes and pass the router to each route
 for (const route in routes) {
