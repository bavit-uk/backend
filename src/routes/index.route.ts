--- conflicted
+++ resolved
@@ -67,12 +67,9 @@
 import { Forum } from "./forum.route";
 import { ForumTopic } from "./forum-topic.route";
 import { team } from "./team.route";
-<<<<<<< HEAD
-import { documentation } from "./documentation.route";
-=======
 import { emailAccount } from "./email-account.route";
 import { emailClient } from "./email-client.route";
->>>>>>> 5e7f7e93
+import { documentation } from "./documentation.route";
 
 const router: Router = Router();
 
@@ -146,12 +143,9 @@
   Forum,
   ForumTopic,
   team,
-<<<<<<< HEAD
-  documentation,
-=======
   emailAccount,
   emailClient,
->>>>>>> 5e7f7e93
+  documentation,
 };
 
 // Loop through all routes and pass the router to each route
