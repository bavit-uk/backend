import { Router } from "express";

import { ReasonPhrases, StatusCodes } from "http-status-codes";
import { multer as files } from "./multer.route";
import { user } from "./user.route";
import { auth } from "./user-auth.route";
import { userCategory } from "./user-category.route";
import { supplier } from "./supplier.route";
import { supplierCategory } from "./supplier-category.routes";
import { blogCategory } from "./blog-category.route";
import { productCategory } from "./product-category.route";
import { productBrand } from "./product-brand.route";
import { listing } from "./listing.route";
import { inventory } from "./inventory.route";
import { bundle } from "./bundle.route";
import { permissions } from "./permissions.route";
import { me } from "./me.route";
import { document } from "./documents.route";
import { blog } from "./blog.route";
import { orderRoutes } from "./order.route";
import { cartRoutes } from "./cart.route";
import { ticket } from "./ticket.route";
import { variations } from "./variations.route";
import { gamerComunity } from "./gamer-comunity.route";
import { paymentPolicy } from "./payment-policy.route";
import { discriminatorRouter } from "./discriminator.route";
import { faqsPolicy } from "./faqs-policy.route";
import { coupon } from "./coupon.route";
import { discount } from "./discount.route";
import { taxes } from "./taxes.route";
import { stock } from "./stock.route";
import { customPolicy } from "./custom-policy.route";
import { fulfillmentPolicy } from "./fulfillment-policy.route";
import { returnPolicy } from "./return-policy.route";
import { chat } from "./chat.route";
import { ebay } from "./ebay.route";
import { multer } from "./multer.route";
import { ebayChat } from "./ebay-chat.route";
import { ebayChatSandbox } from "./ebay-chat-sandbox.route";
import { amazon } from "./amazon.route";
import { amazonChat } from "./amazon-chat.route";
import { complaintcategory } from "./complaintcategory.route";
import { expense } from "./expense.route";
import { workshift } from "./workshift.route";
import { expensecategory } from "./expensecategory.route";
import { complaint } from "./complaint.routes";
import { revenue } from "./revenue.routes";
import { guidescategory } from "./guidescategory.route";
import { guide } from "./guide.route";
import { faqcategory } from "./faqcategory.route";
import { faq } from "./faq.route";
import { gtin } from "./gtin.route";
import { newsletter } from "./newsletter.route";
import { employee } from "./employee.route";
import { workmode } from "./workmode.route";
import { attendance } from "./attendance.route";
import { leaveRequest } from "./leave-request.route";
import { payroll } from "./payroll.route";
import { processedpayroll } from "./processedpayroll.route";
import { leadscategory } from "./leadscategory.route";
import { lead } from "./lead.route";
import { task } from "./task.route";
import { heroSlider } from "./hero-slider.routes";
import { featuredCategory } from "./featured-category.routes";
import { featuredSale } from "./featured-sale.routes";
import { marketing } from "./marketing.route";
import { mailbox } from "./mailbox.route";
import { Forum } from "./forum.route";
import { ForumTopic } from "./forum-topic.route";
import { team } from "./team.route";
import { emailAccount } from "./email-account.route";
import { announcementBar } from "./announcement-bar.routes";
import { emailClient } from "./email-client.route";
import { documentation } from "./documentation.route";
import { orderTaskType as orderTaskTypes } from "./order-task-type.route";
import { productTypeWorkflow as productTypeWorkflows } from "./product-type-workflow.route";
import { orderRoutes as orders } from "./order.route";
import { globalPayrollSettings } from "./global-payroll-settings.route";
import tokenManagement from "./token-management.route";

import { ForumCategory } from "./forum-category.route";
import { Comment } from "./comment.route";
import { gmailWebhook } from "./gmail-webhook.route";
<<<<<<< HEAD
import { multiInstanceGmail } from "./multi-instance-gmail.route";
=======
import { website } from "./website.route";
>>>>>>> c8799357

const router: Router = Router();

router.use("/discriminator", discriminatorRouter);
router.use("/tokens", tokenManagement);

const routes: {
  [key: string]: (router: Router) => void;
} = {
  me,
  files,
  permissions,
  user,
  auth,
  userCategory,
  variations,
  complaint,
  blog,
  multer,
  expense,
  document,
  expensecategory,
  workshift,
  supplier,
  complaintcategory,
  supplierCategory,
  stock,
  listing,
  inventory,
  ebay,
  ebayChat,
  ebayChatSandbox,
  ticket,
  gtin,
  amazon,
  amazonChat,
  productCategory,
  gamerComunity,
  blogCategory,
  productBrand,
  customPolicy,
  returnPolicy,
  bundle,
  orders,
  cartRoutes,
  fulfillmentPolicy,
  paymentPolicy,
  coupon,
  discount,
  taxes,
  faqsPolicy,
  revenue,
  guidescategory,
  guide,
  faqcategory,
  faq,
  newsletter,
  leadscategory,
  lead,
  chat,
  employee,
  workmode,
  attendance,
  leaveRequest,
  payroll,
  processedpayroll,
  task,
  heroSlider,
  featuredCategory,
  featuredSale,
  marketing,
  mailbox,
  Forum,
  ForumTopic,

  ForumCategory,
  Comment,
  team,
  emailAccount,
  announcementBar,
  emailClient,
  documentation,
  orderTaskTypes,
  productTypeWorkflows,
  globalPayrollSettings,
<<<<<<< HEAD
  multiInstanceGmail,
=======
  gmailWebhook,
  website,
>>>>>>> c8799357
};

// Loop through all routes and pass the router to each route
for (const route in routes) {
  // Add the route to the router
  const routeHandler = routes[route];
  const basePath = `/${route.replace(/([a-z])([A-Z])/g, "$1-$2").toLowerCase()}`;
  const tempRouter = Router();

  routeHandler(tempRouter);
  router.use(basePath, tempRouter);
}

// Add Gmail webhook route with correct path
const gmailWebhookRouter = Router();
gmailWebhook(gmailWebhookRouter);
router.use("/gmail-webhook", gmailWebhookRouter);

router.all("*", (req, res) => {
  res.status(StatusCodes.NOT_FOUND).json({
    message: ReasonPhrases.NOT_FOUND,
    status: StatusCodes.NOT_FOUND,
  });
});

// Export the router
export { router };<|MERGE_RESOLUTION|>--- conflicted
+++ resolved
@@ -81,11 +81,8 @@
 import { ForumCategory } from "./forum-category.route";
 import { Comment } from "./comment.route";
 import { gmailWebhook } from "./gmail-webhook.route";
-<<<<<<< HEAD
 import { multiInstanceGmail } from "./multi-instance-gmail.route";
-=======
 import { website } from "./website.route";
->>>>>>> c8799357
 
 const router: Router = Router();
 
@@ -171,12 +168,8 @@
   orderTaskTypes,
   productTypeWorkflows,
   globalPayrollSettings,
-<<<<<<< HEAD
   multiInstanceGmail,
-=======
-  gmailWebhook,
   website,
->>>>>>> c8799357
 };
 
 // Loop through all routes and pass the router to each route
