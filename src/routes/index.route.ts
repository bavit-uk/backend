import { Router } from "express";

// Routes
import { ReasonPhrases, StatusCodes } from "http-status-codes";
import { multer as files } from "./multer.route";
import { user } from "./user.route";
import { auth } from "./user-auth.route";
import { userCategory } from "./user-category.route";
import { supplier } from "./supplier.route";
import { supplierCategory } from "./supplier-category.routes";
import { blogCategory } from "./blog-category.route";
import { productCategory } from "./product-category.route";
import { productBrand } from "./product-brand.route";
import { listing } from "./listing.route";
import { inventory } from "./inventory.route";
import { bundle } from "./bundle.route";
import { permissions } from "./permissions.route";
import { me } from "./me.route";
import { document } from "./documents.route";
import { blog } from "./blog.route";
import { orderRoutes } from "./order.route";
import { cartRoutes } from "./cart.route";
import { ticket } from "./ticket.route";
import { variations } from "./variations.route";
import { gamerComunity } from "./gamer-comunity.route";
import { paymentPolicy } from "./payment-policy.route";
import { discriminatorRouter } from "./discriminator.route";
import { faqsPolicy } from "./faqs-policy.route";
import { coupon } from "./coupon.route";
import { discount } from "./discount.route";
import { taxes } from "./taxes.route";
import { stock } from "./stock.route";
import { customPolicy } from "./custom-policy.route";
import { fulfillmentPolicy } from "./fulfillment-policy.route";
import { returnPolicy } from "./return-policy.route";
import { chat } from "./chat.route";
import { ebay } from "./ebay.route";
import { amazon } from "./amazon.route";
import { complaintcategory } from "./complaintcategory.route";
import { expense } from "./expense.route";
import { workshift } from "./workshift.route";
import { expensecategory } from "./expensecategory.route";
import { complaint } from "./complaint.routes";
import { revenue } from "./revenue.routes";
import { guidescategory } from "./guidescategory.route";
import { guide } from "./guide.route";
import { faqcategory } from "./faqcategory.route";
import { faq } from "./faq.route";
import { gtin } from "./gtin.route";
import { newsletter } from "./newsletter.route";
import { employee } from "./employee.route";
import { workmode } from "./workmode.route";
import { attendance } from "./attendance.route";
import { leaveRequest } from "./leave-request.route";
import payroll from "./payroll.route";
<<<<<<< HEAD
import { leadscategory } from "./leadscategory.route";
import { lead } from "./lead.route";
import { task } from "./task.route";
=======
import processedPayroll from "./processedpayroll.route";
>>>>>>> 8c4eb393

// Create a new router to handle all routes
const router: Router = Router();

router.use("/discriminator", discriminatorRouter);

// Register processedPayroll route

// Define all routes
const routes: {
  [key: string]: (router: Router) => void;
} = {
  me,
  files,
  permissions,
  user,
  auth,
  userCategory,
  variations,
  complaint,
  blog,
  expense,
  document,
  expensecategory,
  workshift,
  supplier,
  complaintcategory,
  supplierCategory,
  stock,
  listing,
  inventory,
  ebay,
  ticket,
  gtin,
  amazon,
  productCategory,
  gamerComunity,
  blogCategory,
  productBrand,
  customPolicy,
  returnPolicy,
  bundle,
  orderRoutes,
  cartRoutes,
  fulfillmentPolicy,
  paymentPolicy,
  coupon,
  discount,
  taxes,
  faqsPolicy,
  revenue,
  guidescategory,
  guide,
  faqcategory,
  faq,
  newsletter,
  leadscategory,
  lead,
  chat,
  employee,
  workmode,
  attendance,
  leaveRequest,
  payroll,
<<<<<<< HEAD
  task,
=======
  processedPayroll,
>>>>>>> 8c4eb393
};

// Loop through all routes and pass the router to each route
for (const route in routes) {
  // Add the route to the router
  const routeHandler = routes[route];
  const basePath = `/${route.replace(/([a-z])([A-Z])/g, "$1-$2").toLowerCase()}`;
  const tempRouter = Router();

  routeHandler(tempRouter);
  router.use(basePath, tempRouter);
}

router.all("*", (req, res) => {
  res.status(StatusCodes.NOT_FOUND).json({
    message: ReasonPhrases.NOT_FOUND,
    status: StatusCodes.NOT_FOUND,
  });
});

// Export the router
export { router };<|MERGE_RESOLUTION|>--- conflicted
+++ resolved
@@ -53,13 +53,10 @@
 import { attendance } from "./attendance.route";
 import { leaveRequest } from "./leave-request.route";
 import payroll from "./payroll.route";
-<<<<<<< HEAD
 import { leadscategory } from "./leadscategory.route";
 import { lead } from "./lead.route";
 import { task } from "./task.route";
-=======
 import processedPayroll from "./processedpayroll.route";
->>>>>>> 8c4eb393
 
 // Create a new router to handle all routes
 const router: Router = Router();
@@ -124,11 +121,8 @@
   attendance,
   leaveRequest,
   payroll,
-<<<<<<< HEAD
   task,
-=======
   processedPayroll,
->>>>>>> 8c4eb393
 };
 
 // Loop through all routes and pass the router to each route
