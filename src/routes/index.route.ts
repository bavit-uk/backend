import { Router } from "express";

// Routes
import { ReasonPhrases, StatusCodes } from "http-status-codes";
import { multer as files } from "./multer.route";
import { user } from "./user.route";
import { auth } from "./user-auth.route";
import { userCategory } from "./user-category.route";
import { supplier } from "./supplier.route";
import { supplierCategory } from "./supplier-category.routes";
import { blogCategory } from "./blog-category.route";
import { productCategory } from "./product-category.route";
import { productBrand } from "./product-brand.route";
import { listing } from "./listing.route";
import { inventory } from "./inventory.route";
import { bundle } from "./bundle.route";
import { permissions } from "./permissions.route";
import { me } from "./me.route";
import { document } from "./documents.route"
import { blog } from "./blog.route";
import { orderRoutes } from "./order.route";
import { cartRoutes } from "./cart.route";
import { ticket } from "./ticket.route";
import { variations } from "./variations.route";
import { gamerComunity } from "./gamer-comunity.route";
import { paymentPolicy } from "./payment-policy.route";
import { discriminatorRouter } from "./discriminator.route";
import { faqsPolicy } from "./faqs-policy.route";
import { coupon } from "./coupon.route";
import { discount } from "./discount.route";
import { taxes } from "./taxes.route";
import { stock } from "./stock.route";
import { customPolicy } from "./custom-policy.route";
import { fulfillmentPolicy } from "./fulfillment-policy.route";
import { returnPolicy } from "./return-policy.route";
import { chat } from "./chat.route";
import { ebay } from "./ebay.route";
import { amazon } from "./amazon.route";

// Create a new router to handle all routes
const router: Router = Router();

router.use("/discriminator", discriminatorRouter);

// Define all routes
const routes: {
  [key: string]: (router: Router) => void;
} = {
  me,
  files,
  permissions,
  user,
  auth,
  userCategory,
  variations,
  blog,
  document,
  supplier,
  supplierCategory,
  stock,
  listing,
  inventory,
  ebay,
<<<<<<< HEAD
  ticket,
=======
  amazon,
>>>>>>> 78b5e4f8
  productCategory,
  gamerComunity,
  blogCategory,
  productBrand,
  customPolicy,
  returnPolicy,
  bundle,
  orderRoutes,
  cartRoutes,
  fulfillmentPolicy,
  paymentPolicy,
  coupon,
  discount,
  taxes,
  faqsPolicy,
  chat,
  // discriminator,
};

// Loop through all routes and pass the router to each route
for (const route in routes) {
  // Add the route to the router
  const routeHandler = routes[route];
  const basePath = `/${route.replace(/([a-z])([A-Z])/g, "$1-$2").toLowerCase()}`;
  const tempRouter = Router();

  routeHandler(tempRouter);
  router.use(basePath, tempRouter);
}

router.all("*", (req, res) => {
  res.status(StatusCodes.NOT_FOUND).json({
    message: ReasonPhrases.NOT_FOUND,
    status: StatusCodes.NOT_FOUND,
  });
});

// Export the router
export { router };<|MERGE_RESOLUTION|>--- conflicted
+++ resolved
@@ -61,11 +61,8 @@
   listing,
   inventory,
   ebay,
-<<<<<<< HEAD
   ticket,
-=======
   amazon,
->>>>>>> 78b5e4f8
   productCategory,
   gamerComunity,
   blogCategory,
