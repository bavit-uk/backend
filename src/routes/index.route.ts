--- conflicted
+++ resolved
@@ -13,12 +13,9 @@
 import { product } from "./product.route";
 import { bundle } from "./bundle.route";
 import {permissions} from "./permissions.route"
-<<<<<<< HEAD
+import { me } from "./me.route";
 import { orderRoutes } from "./order.route";
 import {cartRoutes} from "./cart.route"
-=======
-import { me } from "./me.route";
->>>>>>> 347a7024
 
 // Create a new router to handle all routes
 const router: Router = Router();
@@ -26,11 +23,7 @@
 // Define all routes
 const routes: {
   [key: string]: (router: Router) => void;
-<<<<<<< HEAD
-} = { files , permissions , user, auth, userCategory, supplier, supplierCategory, product , productCategory , productBrand ,bundle, orderRoutes, cartRoutes};
-=======
-} = { me , files , permissions , user, auth, userCategory, supplier, supplierCategory, product , productCategory , productBrand };
->>>>>>> 347a7024
+} = { me , files , permissions , user, auth, userCategory, supplier, supplierCategory, product , productCategory , productBrand ,bundle, orderRoutes, cartRoutes};
 
 // Loop through all routes and pass the router to each route
 for (const route in routes) {
