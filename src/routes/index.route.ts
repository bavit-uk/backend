import { Router } from "express";

// Routes
import { ReasonPhrases, StatusCodes } from "http-status-codes";
import { multer as files } from "./multer.route";
import { user } from "./user.route";
import { auth } from "./user-auth.route";
import { userCategory } from "./user-category.route";
import { supplier } from "./supplier.route";
import { supplierCategory } from "./supplier-category.routes";
import { blogCategory } from "./blog-category.route";
import { productCategory } from "./product-category.route";
import { productBrand } from "./product-brand.route";
import { listing } from "./listing.route";
import { inventory } from "./inventory.route";
import { bundle } from "./bundle.route";
import { permissions } from "./permissions.route";
import { me } from "./me.route";
import { document } from "./documents.route";
import { blog } from "./blog.route";
import { orderRoutes } from "./order.route";
import { cartRoutes } from "./cart.route";
import { ticket } from "./ticket.route";
import { variations } from "./variations.route";
import { gamerComunity } from "./gamer-comunity.route";
import { paymentPolicy } from "./payment-policy.route";
import { discriminatorRouter } from "./discriminator.route";
import { faqsPolicy } from "./faqs-policy.route";
import { coupon } from "./coupon.route";
import { discount } from "./discount.route";
import { taxes } from "./taxes.route";
import { stock } from "./stock.route";
import { customPolicy } from "./custom-policy.route";
import { fulfillmentPolicy } from "./fulfillment-policy.route";
import { returnPolicy } from "./return-policy.route";
import { chat } from "./chat.route";
import { ebay } from "./ebay.route";
import { amazon } from "./amazon.route";
import { complaintcategory } from "./complaintcategory.route";
import { expense } from "./expense.route";
import { workshift } from "./workshift.route";
import { expensecategory } from "./expensecategory.route";
import { complaint } from "./complaint.routes";
import { revenue } from "./revenue.routes";

import { guidescategory } from "./guidescategory.route";
import { guide } from "./guide.route";
import { faqcategory } from "./faqcategory.route";
import { faq } from "./faq.route";
import { gtin } from "./gtin.route";
import { newsletter } from "./newsletter.route";
import { employee } from "./employee.route";
import { workmode } from "./workmode.route";
import { attendance } from "./attendance.route";
import { leaveRequest } from "./leave-request.route";
<<<<<<< HEAD
import { leadscategory } from "./leadscategory.route";
import { lead } from "./lead.route";
=======
import { Payroll } from "@/models/payroll.model";
import payroll from "./payroll.route";
>>>>>>> d675fd18

// Create a new router to handle all routes
const router: Router = Router();

router.use("/discriminator", discriminatorRouter);

// Define all routes
const routes: {
  [key: string]: (router: Router) => void;
} = {
  me,
  files,
  permissions,
  user,
  auth,
  userCategory,
  variations,
  complaint,
  blog,
  expense,
  document,
  expensecategory,
  workshift,
  supplier,
  complaintcategory,
  supplierCategory,
  stock,
  listing,
  inventory,
  ebay,
  ticket,
  gtin,
  amazon,
  productCategory,
  gamerComunity,
  blogCategory,
  productBrand,
  customPolicy,
  returnPolicy,
  bundle,
  orderRoutes,
  cartRoutes,
  fulfillmentPolicy,
  paymentPolicy,
  coupon,
  discount,
  taxes,
  faqsPolicy,
  revenue,
  guidescategory,
  guide,
  faqcategory,
  faq,
  newsletter,
  leadscategory,
  lead,
  chat,
  employee,
  workmode,
  attendance,
  leaveRequest,
  payroll,
};

// Loop through all routes and pass the router to each route
for (const route in routes) {
  // Add the route to the router
  const routeHandler = routes[route];
  const basePath = `/${route.replace(/([a-z])([A-Z])/g, "$1-$2").toLowerCase()}`;
  const tempRouter = Router();

  routeHandler(tempRouter);
  router.use(basePath, tempRouter);
}

router.all("*", (req, res) => {
  res.status(StatusCodes.NOT_FOUND).json({
    message: ReasonPhrases.NOT_FOUND,
    status: StatusCodes.NOT_FOUND,
  });
});

// Export the router
export { router };<|MERGE_RESOLUTION|>--- conflicted
+++ resolved
@@ -53,13 +53,10 @@
 import { workmode } from "./workmode.route";
 import { attendance } from "./attendance.route";
 import { leaveRequest } from "./leave-request.route";
-<<<<<<< HEAD
+import { Payroll } from "@/models/payroll.model";
+import payroll from "./payroll.route";
 import { leadscategory } from "./leadscategory.route";
 import { lead } from "./lead.route";
-=======
-import { Payroll } from "@/models/payroll.model";
-import payroll from "./payroll.route";
->>>>>>> d675fd18
 
 // Create a new router to handle all routes
 const router: Router = Router();
