import { Router } from "express";

import { ReasonPhrases, StatusCodes } from "http-status-codes";
import { multer as files } from "./multer.route";
import { user } from "./user.route";
import { auth } from "./user-auth.route";
import { userCategory } from "./user-category.route";
import { supplier } from "./supplier.route";
import { supplierCategory } from "./supplier-category.routes";
import { blogCategory } from "./blog-category.route";
import { productCategory } from "./product-category.route";
import { productBrand } from "./product-brand.route";
import { listing } from "./listing.route";
import { inventory } from "./inventory.route";
import { bundle } from "./bundle.route";
import { permissions } from "./permissions.route";
import { me } from "./me.route";
import { document } from "./documents.route";
import { blog } from "./blog.route";
import { orderRoutes } from "./order.route";
import { cartRoutes } from "./cart.route";
import { ticket } from "./ticket.route";
import { variations } from "./variations.route";
import { gamerComunity } from "./gamer-comunity.route";
import { paymentPolicy } from "./payment-policy.route";
import { discriminatorRouter } from "./discriminator.route";
import { faqsPolicy } from "./faqs-policy.route";
import { coupon } from "./coupon.route";
import { discount } from "./discount.route";
import { taxes } from "./taxes.route";
import { stock } from "./stock.route";
import { customPolicy } from "./custom-policy.route";
import { fulfillmentPolicy } from "./fulfillment-policy.route";
import { returnPolicy } from "./return-policy.route";
import { chat } from "./chat.route";
import { ebay } from "./ebay.route";
import { multer } from "./multer.route";
import { ebayChat } from "./ebay-chat.route";
import { ebayChatSandbox } from "./ebay-chat-sandbox.route";
import { amazon } from "./amazon.route";
import { amazonChat } from "./amazon-chat.route";
import { complaintcategory } from "./complaintcategory.route";
import { expense } from "./expense.route";
import { workshift } from "./workshift.route";
import { expensecategory } from "./expensecategory.route";
import { complaint } from "./complaint.routes";
import { revenue } from "./revenue.routes";
import { guidescategory } from "./guidescategory.route";
import { guide } from "./guide.route";
import { faqcategory } from "./faqcategory.route";
import { faq } from "./faq.route";
import { gtin } from "./gtin.route";
import { newsletter } from "./newsletter.route";
import { employee } from "./employee.route";
import { workmode } from "./workmode.route";
import { attendance } from "./attendance.route";
import { leaveRequest } from "./leave-request.route";
import { payroll } from "./payroll.route";
import { processedpayroll } from "./processedpayroll.route";
import { leadscategory } from "./leadscategory.route";
import { lead } from "./lead.route";
import { task } from "./task.route";
import { heroSlider } from "./hero-slider.routes";
import { featuredCategory } from "./featured-category.routes";
import { featuredSale } from "./featured-sale.routes";
import { marketing } from "./marketing.route";
import { mailbox } from "./mailbox.route";
import { Forum } from "./forum.route";
import { ForumTopic } from "./forum-topic.route";
import { team } from "./team.route";
<<<<<<< HEAD
import { emailAccount } from "./email-account.route";
import { announcementBar } from "./announcement-bar.routes";
import { emailClient } from "./email-client.route";
import { documentation } from "./documentation.route";
=======
import { orderTaskType as orderTaskTypes } from "./order-task-type.route";
>>>>>>> ed7f20b4

import { ForumCategory } from "./forum-category.route";
const router: Router = Router();

router.use("/discriminator", discriminatorRouter);

const routes: {
  [key: string]: (router: Router) => void;
} = {
  me,
  files,
  permissions,
  user,
  auth,
  userCategory,
  variations,
  complaint,
  blog,
  multer,
  expense,
  document,
  expensecategory,
  workshift,
  supplier,
  complaintcategory,
  supplierCategory,
  stock,
  listing,
  inventory,
  ebay,
  ebayChat,
  ebayChatSandbox,
  ticket,
  gtin,
  amazon,
  amazonChat,
  productCategory,
  gamerComunity,
  blogCategory,
  productBrand,
  customPolicy,
  returnPolicy,
  bundle,
  orderRoutes,
  cartRoutes,
  fulfillmentPolicy,
  paymentPolicy,
  coupon,
  discount,
  taxes,
  faqsPolicy,
  revenue,
  guidescategory,
  guide,
  faqcategory,
  faq,
  newsletter,
  leadscategory,
  lead,
  chat,
  employee,
  workmode,
  attendance,
  leaveRequest,
  payroll,
  processedpayroll,
  task,
  heroSlider,
  featuredCategory,
  featuredSale,
  marketing,
  mailbox,
  Forum,
  ForumTopic,
  team,
<<<<<<< HEAD
  emailAccount,
  announcementBar,
  emailClient,
  documentation,
  ForumCategory,
=======
  orderTaskTypes,
>>>>>>> ed7f20b4
};

// Loop through all routes and pass the router to each route
for (const route in routes) {
  // Add the route to the router
  const routeHandler = routes[route];
  const basePath = `/${route.replace(/([a-z])([A-Z])/g, "$1-$2").toLowerCase()}`;
  const tempRouter = Router();

  routeHandler(tempRouter);
  router.use(basePath, tempRouter);
}

router.all("*", (req, res) => {
  res.status(StatusCodes.NOT_FOUND).json({
    message: ReasonPhrases.NOT_FOUND,
    status: StatusCodes.NOT_FOUND,
  });
});

// Export the router
export { router };<|MERGE_RESOLUTION|>--- conflicted
+++ resolved
@@ -68,14 +68,11 @@
 import { Forum } from "./forum.route";
 import { ForumTopic } from "./forum-topic.route";
 import { team } from "./team.route";
-<<<<<<< HEAD
 import { emailAccount } from "./email-account.route";
 import { announcementBar } from "./announcement-bar.routes";
 import { emailClient } from "./email-client.route";
 import { documentation } from "./documentation.route";
-=======
 import { orderTaskType as orderTaskTypes } from "./order-task-type.route";
->>>>>>> ed7f20b4
 
 import { ForumCategory } from "./forum-category.route";
 const router: Router = Router();
@@ -151,15 +148,12 @@
   Forum,
   ForumTopic,
   team,
-<<<<<<< HEAD
   emailAccount,
   announcementBar,
   emailClient,
   documentation,
   ForumCategory,
-=======
   orderTaskTypes,
->>>>>>> ed7f20b4
 };
 
 // Loop through all routes and pass the router to each route
