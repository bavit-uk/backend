import { Request, Response } from "express";
import { StatusCodes, ReasonPhrases } from "http-status-codes";
import { userCategoryService } from "@/services";

export const userCategoryController = {
  // controller for get all users categories
  allUsersCategories: async (req: Request, res: Response) => {
    try {
      const usersCategories = await userCategoryService.getAllUsersCategories();
      console.log(usersCategories);
      res.status(StatusCodes.OK).json(usersCategories);
    } catch (error) {
      console.log(error);
      res.status(StatusCodes.INTERNAL_SERVER_ERROR).json({ message: "Error fetching user categories", error: error });
    }
  },

  // controller for post new user category
  createUserCategory: async (req: Request, res: Response) => {
    try {
      const { role, description, permissions } = req.body;
  
      const newUserCategory = await userCategoryService.createCategory(role, description, permissions);
  
      res.status(StatusCodes.CREATED).json({
        message: "User category created successfully",
        userCategory: newUserCategory,
      });
    } catch (error: any) {
      if (error.name === "MongoServerError" && error.code === 11000) {
        // Handle duplicate key error (unique constraint violation)
        const field = Object.keys(error.keyPattern)[0]; // Find the duplicate field
        res.status(StatusCodes.BAD_REQUEST).json({
          message: `The ${field} must be unique. "${req.body[field]}" is already in use.`,
        });
      } else {
        console.error(error);
        res.status(StatusCodes.INTERNAL_SERVER_ERROR).json({ message: "Error creating user category" });
      }
    }
  },

  editCategory: async (req: Request, res: Response) => {
    try {
      const { id } = req.params;
      const { role, description, permissions } = req.body;
      const category = await userCategoryService.editCategory(id, { role, description, permissions });
      res.status(StatusCodes.OK).json({ success: true, message: "Category updated successfully", data: category });
    } catch (error) {
      console.error("Edit Category Error:", error);
      res.status(StatusCodes.INTERNAL_SERVER_ERROR).json({ success: false, message: "Error updating category" });
    }
  },

  deleteCategory: async (req: Request, res: Response) => {
    try {
      const { id } = req.params;
      const result = await userCategoryService.deleteCategory(id);
      res.status(StatusCodes.OK).json({ success: true, message: "Category deleted successfully", deletedUser: result });
    } catch (error) {
      console.error("Delete Category Error:", error);
      res.status(StatusCodes.INTERNAL_SERVER_ERROR).json({ success: false, message: "Error deleting category" });
    }
  },

  getSpecificCategory: async (req: Request, res: Response) => {
    try {
      const id = req.params.id;
      const result = await userCategoryService.getById(id);
      //   console.log(result);
      if (!result) return res.status(404).json({ message: "Category not found" });
      res.status(StatusCodes.OK).json({ success: true, data: result });
    } catch (error) {
      console.error("View Category Error:", error);
      res
        .status(StatusCodes.INTERNAL_SERVER_ERROR)
        .json({ success: false, message: "Error getting supplier category" });
    }
  },

  toggleBlock: async (req: Request, res: Response) => {
    try {
<<<<<<< HEAD
      const { id } = req.params;
      const { isBlocked } = req.body;
      console.log("id : ", id);
      const result = await userCategoryService.toggleBlock(id, isBlocked);
      res.status(StatusCodes.OK).json({
=======
    const { id } = req.params;
    const { isBlocked } = req.body;
    // console.log("id : ", id);
    const result = await userCategoryService.toggleBlock(id, isBlocked);
    res.status(StatusCodes.OK).json({
>>>>>>> 5756ef3d
        success: true,
        message: `Category ${isBlocked ? "blocked" : "unblocked"} successfully`,
        data: result,
      });
    } catch (error) {
      console.error("Toggle Block Category Error:", error);
      res
        .status(StatusCodes.INTERNAL_SERVER_ERROR)
        .json({ success: false, message: "Error updating user category status" });
    }
  },
};<|MERGE_RESOLUTION|>--- conflicted
+++ resolved
@@ -19,9 +19,9 @@
   createUserCategory: async (req: Request, res: Response) => {
     try {
       const { role, description, permissions } = req.body;
-  
+
       const newUserCategory = await userCategoryService.createCategory(role, description, permissions);
-  
+
       res.status(StatusCodes.CREATED).json({
         message: "User category created successfully",
         userCategory: newUserCategory,
@@ -80,19 +80,10 @@
 
   toggleBlock: async (req: Request, res: Response) => {
     try {
-<<<<<<< HEAD
       const { id } = req.params;
       const { isBlocked } = req.body;
-      console.log("id : ", id);
       const result = await userCategoryService.toggleBlock(id, isBlocked);
       res.status(StatusCodes.OK).json({
-=======
-    const { id } = req.params;
-    const { isBlocked } = req.body;
-    // console.log("id : ", id);
-    const result = await userCategoryService.toggleBlock(id, isBlocked);
-    res.status(StatusCodes.OK).json({
->>>>>>> 5756ef3d
         success: true,
         message: `Category ${isBlocked ? "blocked" : "unblocked"} successfully`,
         data: result,
