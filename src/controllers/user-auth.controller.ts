--- conflicted
+++ resolved
@@ -255,16 +255,9 @@
 
       // Generate a reset token
       const resetToken = crypto.randomBytes(32).toString("hex");
-<<<<<<< HEAD
-      const resetTokenHash = crypto
-        .createHash("sha256")
-        .update(resetToken)
-        .digest("hex");
-=======
       const resetTokenHash = crypto.createHash("sha256").update(resetToken).digest("hex");
       console.log("Reset token (plain):", resetToken);
       console.log("Reset token (hashed):", resetTokenHash);
->>>>>>> fefdb445
       const resetTokenExpiry = Date.now() + 10 * 60 * 1000; // 10 minutes expiration
 
       // Save the token and expiry to the user record
@@ -315,24 +308,6 @@
       console.log("Received password:", password);
 
 
-<<<<<<< HEAD
-      // Hash the token and compare it to the stored token
-      const hashedToken = crypto
-        .createHash("sha256")
-        .update(token)
-        .digest("hex");
-
-      // Find user by the reset token and check expiration
-      const user = await authService.findUserByResetToken(hashedToken);
-      if (
-        !user ||
-        !user.resetPasswordExpires ||
-        user.resetPasswordExpires < Date.now()
-      ) {
-        return res
-          .status(StatusCodes.BAD_REQUEST)
-          .json({ message: "Invalid or expired token" });
-=======
       const hashedToken = crypto.createHash("sha256").update(token).digest("hex");
       console.log("Hashed token:", hashedToken);
 
@@ -344,7 +319,6 @@
       if (!user || !user.resetPasswordExpires || user.resetPasswordExpires < Date.now()) {
         console.log("Token invalid or expired.");
         return res.status(StatusCodes.BAD_REQUEST).json({ message: "Invalid or expired token" });
->>>>>>> fefdb445
       }
 
       console.log("User found:", user);
