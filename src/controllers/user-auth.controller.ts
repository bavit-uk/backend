--- conflicted
+++ resolved
@@ -160,19 +160,8 @@
 
   updateProfile: async (req: Request, res: Response) => {
     try {
-<<<<<<< HEAD
-      const {
-        firstName,
-        lastName,
-        phoneNumber,
-        profileImage,
-        oldPassword,
-        newPassword,
-      } = req.body;
-=======
       const { firstName, lastName, phoneNumber, dob, address, profileImage, oldPassword, newPassword } = req.body;
       // console.log("data in auth controller : " , address)
->>>>>>> fb1b4c9b
 
       const user = req.context.user;
       if (!user) {
