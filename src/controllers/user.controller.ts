import { Request, Response } from "express";
import { StatusCodes, ReasonPhrases } from "http-status-codes";
import { Address, User, UserCategory } from "@/models";
import { IUser } from "@/contracts/user.contract";
import { createHash } from "@/utils/hash.util";
import { userService } from "@/services";
import sendEmail from "@/utils/nodeMailer";

export const userController = {
  createUser: async (req: Request, res: Response) => {
    try {
      const { email, address } = req.body;

      const userExists = await userService.findExistingEmail(email);
      if (userExists) {
        return res
          .status(StatusCodes.CONFLICT)
          .json({ message: "User with this email already exists" });
      }

      const userCategory = await userService.findCategoryById(
        req.body.userType
      );
      if (!userCategory) {
        return res
          .status(StatusCodes.BAD_REQUEST)
          .json({ message: "Invalid user category" });
      }

      const newUser = await userService.createUser(req.body);
      if (!newUser) {
        return res
          .status(StatusCodes.INTERNAL_SERVER_ERROR)
          .json({ message: "Error creating user" });
      }

      // Handle address update/addition if provided
      if (address && Array.isArray(address)) {
        for (const addr of address) {
          const createdAddress = await userService.createAddress(
            addr,
            newUser._id as string
          );
          if (!createdAddress) {
            return res.json({ message: "Error creating address" });
          }
        }
      }

      // Send email to the new user
      try {
        const password = req.body.password; // Assuming the password is passed in the request body
        const emailContent = `
        <p>Dear ${newUser.firstName || "User"},</p>
        <p>Your account has been created by the Bav-IT admin. Below are your login credentials:</p>
        <p><strong>Email:</strong> ${newUser.email}</p>
        <p><strong>Password:</strong> ${password}</p>
      `;

        await sendEmail({
          to: newUser.email,
          subject: "Your Bav-IT Account Has Been Created",
          html: emailContent,
        });
      } catch (emailError) {
        console.error("Error sending email:", emailError);
        // Log the email failure but continue to return a success response
      }

      res.status(StatusCodes.CREATED).json({
        message: "User created successfully, and email notification sent.",
        user: newUser,
      });
    } catch (error) {
      console.error(error);
      res
        .status(StatusCodes.INTERNAL_SERVER_ERROR)
        .json({ message: "Error creating user" });
    }
  },

  updateUser: async (req: Request, res: Response) => {
    try {
      const userId = req.params.id;
      const updateData = req.body;
      const { address } = updateData;
      //   console.log("address : " , address)

      if (updateData.email) {
        const email = updateData.email;
        const userExists = await userService.findExistingEmail(email);
        if (userExists) {
          return res.status(StatusCodes.CONFLICT).json({ message: "User with this email already exists" });
        }
      }

      if (updateData.password) {
        updateData.password = await createHash(updateData.password);
      }

      const updatedUser = await userService.updateById(userId, updateData);
      if (!updatedUser) {
        return res
          .status(StatusCodes.NOT_FOUND)
          .json({ message: "User not found" });
      }

      // Handle address updates if provided
      if (address && Array.isArray(address)) {
        for (const addr of address) {
          if (addr._id) {
            // Update existing address
            const updatedAddress = await userService.findAddressandUpdate(
              addr._id,
              addr
            );
            if (!updatedAddress) {
              return res
                .status(StatusCodes.NOT_FOUND)
                .json({ message: "Address not found" });
            }
          } else {
            // Create new address if _id is not present
            const createdAddress = await userService.createAddress(
              addr,
              userId
            );
            if (!createdAddress) {
              return res
                .status(StatusCodes.INTERNAL_SERVER_ERROR)
                .json({ message: "Error creating address" });
            }
          }
        }
      }

      return res.status(StatusCodes.OK).json({
        status: StatusCodes.OK,
        message: "User Updated Successfully",
        data: updatedUser,
      });
    } catch (error) {
      console.error("Error updating user:", error);
      res
        .status(StatusCodes.INTERNAL_SERVER_ERROR)
        .json({ message: "An error occurred while updating the user" });
    }
  },

  allUsers: async (req: Request, res: Response) => {
    try {
      const users = await userService.getAllUsers();
      res.status(StatusCodes.OK).json({ data: users });
    } catch (error) {
      res.status(StatusCodes.INTERNAL_SERVER_ERROR).json({ error });
    }
  },

  getUserAddress: async (req: Request, res: Response) => {
    try {
      const { id } = req.params;
      // Validate userId parameter
      if (!id) {
        return res
          .status(StatusCodes.BAD_REQUEST)
          .json({ error: "User ID is required" });
      }
      // Find the address for the given userId
      const address = await Address.findOne({ userId: id });
      // Handle case where no address is found
      if (!address) {
        return res
          .status(StatusCodes.NOT_FOUND)
          .json({ error: "Address not found for this user" });
      }
      // Return the address
      return res.status(StatusCodes.OK).json({ address });
    } catch (error) {
      console.error(error); // Log the error for internal debugging
      return res
        .status(StatusCodes.INTERNAL_SERVER_ERROR)
        .json({ error: "An error occurred while fetching the address" });
    }
  },

  getUserDetails: async (req: Request, res: Response) => {
    try {
      const userId = req.params.id;
      const user = await userService.findUserById(userId, "+password");
      if (!user) return res.status(404).json({ message: "User not found" });
      const address = await userService.findAddressByUserId(userId);

      const userWithAddresses = { ...user.toObject(), address };

      res.status(StatusCodes.OK).json({ data: userWithAddresses });
    } catch (error) {
      console.error(error);
      res
        .status(StatusCodes.INTERNAL_SERVER_ERROR)
        .json({ message: "Error fetching user details" });
    }
  },

  deleteUser: async (req: Request, res: Response) => {
    try {
      const user = await userService.deleteById(req.params.id);
      if (!user)
        return res
          .status(StatusCodes.NOT_FOUND)
          .json({ message: "User not found" });
      res.status(StatusCodes.OK).json({ message: "User deleted successfully" });
    } catch (error) {
      console.error("Error deleting user:", error);
      res
        .status(StatusCodes.INTERNAL_SERVER_ERROR)
        .json({ message: "An error occurred while deleting the user" });
    }
  },

  toggleBlock: async (req: Request, res: Response) => {
    try {
      const userId = req.params.id;
      const { isBlocked } = req.body;
      const result = await userService.toggleBlock(userId, isBlocked);
      const userEmailAddress = result?.email;
      const userName = result?.firstName || "User"; // Get the user's name (fallback to "User" if undefined)

      console.log("result: ", userEmailAddress, userName);

      const emailContent = `
      <p>Dear ${userName},</p>
      <p>Your account has been ${isBlocked ? "blocked" : "activated"} by the Bav-IT admin.</p>
      <p>If you have any questions, please contact support.</p>
    `;

      // Send the email
      if (userEmailAddress) {
        await sendEmail({
          to: userEmailAddress,
          subject: `Your Bav-IT Account Has Been ${isBlocked ? "Blocked" : "Activated"}`,
          html: emailContent,
        });
      }

      res.status(StatusCodes.OK).json({
        success: true,
        message: `User ${isBlocked ? "blocked" : "unblocked"} successfully`,
        data: result,
      });
    } catch (error) {
      console.error("Toggle Block Error:", error);
      res
        .status(StatusCodes.INTERNAL_SERVER_ERROR)
<<<<<<< HEAD
        .json({
          success: false,
          message: "Error updating user category status",
        });
=======
        .json({ success: false, message: "Error updating user status" });
>>>>>>> 4d97f4cf
    }
  },

};<|MERGE_RESOLUTION|>--- conflicted
+++ resolved
@@ -251,14 +251,7 @@
       console.error("Toggle Block Error:", error);
       res
         .status(StatusCodes.INTERNAL_SERVER_ERROR)
-<<<<<<< HEAD
-        .json({
-          success: false,
-          message: "Error updating user category status",
-        });
-=======
         .json({ success: false, message: "Error updating user status" });
->>>>>>> 4d97f4cf
     }
   },
 
