--- conflicted
+++ resolved
@@ -3,6 +3,7 @@
 import { Shift } from "@/models/workshift.model";
 import { Workmode } from "@/models/workmode.model";
 import { jwtVerify } from "@/utils/jwt.util";
+import { Types } from "mongoose";
 export const attendanceController = {
   checkIn: async (req: Request, res: Response) => {
     try {
@@ -11,29 +12,24 @@
       const token = req.headers.authorization?.split(" ")[1];
       const decoded = jwtVerify(token as string);
       const userId = decoded.id.toString();
-<<<<<<< HEAD
-      // check if user has shift and work mode
-=======
       const userObjectId = Types.ObjectId.isValid(userId)
         ? new Types.ObjectId(userId)
         : userId;
 
->>>>>>> aa7f4862
       const shift = await Shift.findOne({
-        where: { userId },
+        employees: { $in: [userObjectId] },
       });
       if (!shift) {
         return res.status(400).json({ message: "No shift found for user" });
       }
       const workMode = await Workmode.findOne({
-        where: { userId },
+        employees: { $in: [userObjectId] },
       });
       if (!workMode) {
         return res.status(400).json({ message: "No work mode found for user" });
       }
-
       if (!userId) return res.status(401).json({ message: "Unauthorized" });
-      const { shiftId, workModeId, checkIn } = req.body;
+      const { checkIn } = req.body;
       if (!checkIn) {
         return res.status(400).json({ message: "Check-in time is required" });
       }
@@ -41,8 +37,8 @@
       const checkInDate = new Date(checkIn);
       const attendance = await attendanceService.checkIn(
         userId,
-        shiftId,
-        workModeId,
+        shift._id as string,
+        workMode._id as string,
         checkInDate
       );
       res.status(200).json(attendance);
@@ -161,12 +157,9 @@
         endDate = endDate
           ? new Date(endDate as string).toISOString()
           : undefined;
-<<<<<<< HEAD
-=======
       }
       if (status) {
         status = (status as string).toLowerCase();
->>>>>>> aa7f4862
       }
       const attendance = await attendanceService.getAttendance(
         employeeId,
