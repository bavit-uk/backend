import { Request, Response } from "express";
import { StatusCodes } from "http-status-codes";
import { attendanceService } from "@/services/attendance.service";
import { Shift } from "@/models/workshift.model";
import { Workmode } from "@/models/workmode.model";
import { LeaveRequest } from "@/models/leave-request.model";
import { Types } from "mongoose";
import { IContextRequest, IUserRequest } from "@/contracts/request.contract";
export const attendanceController = {
  checkIn: async (req: IContextRequest<IUserRequest>, res: Response) => {
    try {
      const userId = req.context?.user?.id;
      const userObjectId = Types.ObjectId.isValid(userId)
        ? new Types.ObjectId(userId)
        : userId;

      const shift = await Shift.findOne({
        employees: { $in: [userObjectId] },
      });
      if (!shift) {
        return res.status(400).json({ message: "No shift found for user" });
      }
      const workMode = await Workmode.findOne({
        employees: { $in: [userObjectId] },
      });
      if (!workMode) {
        return res.status(400).json({ message: "No work mode found for user" });
      }
      if (!userId) return res.status(401).json({ message: "Unauthorized" });
      const { checkIn } = req.body;
      if (!checkIn) {
        return res.status(400).json({ message: "Check-in time is required" });
      }
      // Convert checkIn to Date object
      const checkInDate = new Date(checkIn);
      const attendance = await attendanceService.checkIn(
        userId,
        shift._id as string,
        workMode._id as string,
        checkInDate
      );
      res.status(200).json(attendance);
    } catch (err: any) {
      res.status(400).json({ message: err.message });
    }
  },

  // Employee self check-out
  checkOut: async (req: IContextRequest<IUserRequest>, res: Response) => {
    try {
      const user = req.context?.user;
      if (!user || !user.id)
        return res.status(401).json({ message: "Unauthorized" });
      const attendance = await attendanceService.checkOut(user.id as string);
      res.status(200).json(attendance);
    } catch (err: any) {
      res.status(400).json({ message: err.message });
    }
  },

  // Employee: get own attendance history
  getOwnAttendance: async (req: Request, res: Response) => {
    try {
      const user = req.context?.user;
      if (!user || !user.id)
        return res.status(401).json({ message: "Unauthorized" });
      const { startDate, endDate } = req.query;
      const attendance = await attendanceService.getAttendance(
        user.id,
        startDate ? new Date(startDate as string) : undefined,
        endDate ? new Date(endDate as string) : undefined
      );
      res.status(200).json(attendance);
    } catch (err: any) {
      res.status(400).json({ message: err.message });
    }
  },

  adminMark: async (req: Request, res: Response) => {
    try {
      const {
        employeeId,
        date,
        status,
        shiftId,
        workModeId,
        checkIn,
        checkOut,
        isPaid,
      } = req.body;

      // Basic validation for required fields
      if (!employeeId || !date || !status) {
        return res.status(400).json({
          message:
            "Missing required fields: employeeId, date, and status are mandatory",
        });
      }

      // Specific validation based on status
      if (status === "present") {
        if (!checkIn || !checkOut) {
          return res.status(400).json({
            message:
              "Check-in and Check-out times are required for present status",
          });
        }
      }

      // For leave status, handle leave request creation
      if (status === "leave") {
        try {
          // Create or update leave request
          await LeaveRequest.findOneAndUpdate(
            {
              userId: employeeId,
              date: new Date(date),
            },
            {
              userId: employeeId,
              date: new Date(date),
              reason: "Admin marked leave",
              leaveType: "normal",
              isPaid: isPaid || false,
              status: "approved",
            },
            { upsert: true, new: true }
          );
        } catch (error) {
          console.error("Error creating/updating leave request:", error);
          return res.status(500).json({
            message: "Failed to process leave request",
          });
        }
      }
      const attendance = await attendanceService.adminMark(
        employeeId,
        new Date(date),
        status,
        shiftId,
        workModeId,
        checkIn ? new Date(checkIn) : undefined,
        checkOut ? new Date(checkOut) : undefined
      );
      res.status(200).json(attendance);
    } catch (err: any) {
      res.status(400).json({ message: err.message });
    }
  },

  // Admin: update attendance record
  updateAttendance: async (req: Request, res: Response) => {
    try {
      const { attendanceId } = req.params;
      const update = req.body;

      // If status is leave or absent, remove check-in and check-out times
<<<<<<< HEAD
      if (update.status && (update.status === "leave" || update.status === "absent")) {
=======
      if (
        update.status &&
        (update.status === "leave" || update.status === "absent")
      ) {
>>>>>>> e6979bfa
        update.checkIn = null;
        update.checkOut = null;
      }

<<<<<<< HEAD
      const attendance = await attendanceService.updateAttendance(attendanceId, update);
=======
      const attendance = await attendanceService.updateAttendance(
        attendanceId,
        update
      );
>>>>>>> e6979bfa
      res.status(200).json(attendance);
    } catch (err: any) {
      res.status(400).json({ message: err.message });
    }
  },

  // Admin: get attendance for an employee
  getEmployeeAttendance: async (req: Request, res: Response) => {
    try {
      const { employeeId } = req.params;
      let { startDate, endDate, status } = req.query;
      // If both are missing, set defaults to last 30 days
      if (!startDate && !endDate) {
        const now = new Date();
        endDate = now.toISOString();
        startDate = new Date(
          now.getTime() - 30 * 24 * 60 * 60 * 1000
        ).toISOString();
      } else {
        // If provided, convert to Date
<<<<<<< HEAD
        startDate = startDate ? new Date(startDate as string).toISOString() : undefined;
        endDate = endDate ? new Date(endDate as string).toISOString() : undefined;
      }
      const lowercaseStatus = status ? (status as string).toLowerCase() : undefined;
=======
        startDate = startDate
          ? new Date(startDate as string).toISOString()
          : undefined;
        endDate = endDate
          ? new Date(endDate as string).toISOString()
          : undefined;
      }
      const lowercaseStatus = status
        ? (status as string).toLowerCase()
        : undefined;
>>>>>>> e6979bfa

      // Get attendance with populated shift data and leave request info
      const attendance = await attendanceService.getAttendance(
        employeeId,
        startDate ? new Date(startDate as string) : undefined,
        endDate ? new Date(endDate as string) : undefined,
        lowercaseStatus // Pass the status to get isPaid info for leave records
      );

      res.status(200).json(attendance);
    } catch (err: any) {
      res.status(400).json({ message: err.message });
    }
  },

  // Admin: get all employees' attendance for a date
  getAllForDate: async (req: Request, res: Response) => {
    const { startDate, endDate } = req.query;

    try {
      const attendance = await attendanceService.getAllForDate(
        startDate ? new Date(startDate as string) : undefined,
        endDate ? new Date(endDate as string) : undefined
      );
      res.status(200).json(attendance);
    } catch (err: any) {
      res.status(400).json({ message: err.message });
    }
  },

  // Admin: get geo location
  getGeoLocation: async (req: IContextRequest<IUserRequest>, res: Response) => {
    try {
      const userId = req.context?.user?.id;
      const { latitude, longitude } = req.body;
      if (!userId || !latitude || !longitude)
        return res.status(400).json({ message: "Missing required fields" });

      const attendance = await attendanceService.geoLocationAttendanceMark(
        userId,
        latitude,
        longitude
      );
      res.status(200).json(attendance);
    } catch (err: any) {
      res.status(400).json({ message: err.message });
    }
  },
  punchIn: async (req: Request, res: Response) => {
    try {
      const { employeeId } = req.params;

      if (!employeeId) {
        return res.status(StatusCodes.BAD_REQUEST).json({
          success: false,
          message: "Employee ID is required",
        });
      }

      const employeeDetails =
        await attendanceService.getPunchInDetails(employeeId);

      res.status(StatusCodes.OK).json({
        success: true,
        data: employeeDetails,
      });
    } catch (err: any) {
      res.status(StatusCodes.BAD_REQUEST).json({
        success: false,
        message: err.message,
      });
    }
  },
  punchInCheckIn: async (req: Request, res: Response) => {
    try {
      const { employeeId } = req.params;
      const { date, locationId, location } = req.body;

      if (!employeeId) {
        return res.status(StatusCodes.BAD_REQUEST).json({
          success: false,
          message: "Employee ID is required",
        });
      }

      if (!date) {
        return res.status(StatusCodes.BAD_REQUEST).json({
          success: false,
          message: "Date is required",
        });
      }

      if (!locationId || !Types.ObjectId.isValid(locationId)) {
        return res.status(StatusCodes.BAD_REQUEST).json({
          success: false,
          message: "Location ID is required",
        });
      }

      // Parse date and validate
      const parsedDate = new Date(date);
      if (isNaN(parsedDate.getTime())) {
        return res.status(StatusCodes.BAD_REQUEST).json({
          success: false,
          message: "Invalid date format",
        });
      }

      // Validate location if provided
      if (location) {
        const { latitude, longitude } = location;
        if (typeof latitude !== "number" || typeof longitude !== "number") {
          return res.status(StatusCodes.BAD_REQUEST).json({
            success: false,
            message:
              "Invalid location format. Latitude and longitude must be numbers",
          });
        }
      }

      const attendance = await attendanceService.punchInCheckIn(
        employeeId,
        parsedDate,
        locationId,
        location
      );

      res.status(StatusCodes.OK).json({
        success: true,
        data: attendance,
      });
    } catch (err: any) {
      res.status(StatusCodes.BAD_REQUEST).json({
        success: false,
        message: err.message,
      });
    }
  },
};<|MERGE_RESOLUTION|>--- conflicted
+++ resolved
@@ -155,26 +155,18 @@
       const update = req.body;
 
       // If status is leave or absent, remove check-in and check-out times
-<<<<<<< HEAD
-      if (update.status && (update.status === "leave" || update.status === "absent")) {
-=======
       if (
         update.status &&
         (update.status === "leave" || update.status === "absent")
       ) {
->>>>>>> e6979bfa
         update.checkIn = null;
         update.checkOut = null;
       }
 
-<<<<<<< HEAD
-      const attendance = await attendanceService.updateAttendance(attendanceId, update);
-=======
       const attendance = await attendanceService.updateAttendance(
         attendanceId,
         update
       );
->>>>>>> e6979bfa
       res.status(200).json(attendance);
     } catch (err: any) {
       res.status(400).json({ message: err.message });
@@ -195,12 +187,6 @@
         ).toISOString();
       } else {
         // If provided, convert to Date
-<<<<<<< HEAD
-        startDate = startDate ? new Date(startDate as string).toISOString() : undefined;
-        endDate = endDate ? new Date(endDate as string).toISOString() : undefined;
-      }
-      const lowercaseStatus = status ? (status as string).toLowerCase() : undefined;
-=======
         startDate = startDate
           ? new Date(startDate as string).toISOString()
           : undefined;
@@ -211,7 +197,6 @@
       const lowercaseStatus = status
         ? (status as string).toLowerCase()
         : undefined;
->>>>>>> e6979bfa
 
       // Get attendance with populated shift data and leave request info
       const attendance = await attendanceService.getAttendance(
