--- conflicted
+++ resolved
@@ -2,6 +2,19 @@
 import { Request, Response } from "express";
 import { StatusCodes, ReasonPhrases } from "http-status-codes";
 import mongoose from "mongoose";
+import crypto from "crypto";
+
+// Helper function to generate ETag from data
+const generateETag = (data: any): string => {
+  const dataString = JSON.stringify(data);
+  return crypto.createHash("md5").update(dataString).digest("hex");
+};
+
+// Helper function to check if client has fresh data
+const isClientDataFresh = (req: Request, etag: string): boolean => {
+  const ifNoneMatch = req.headers["if-none-match"];
+  return ifNoneMatch === etag;
+};
 
 export const websiteController = {
   getFeaturedCategoriesForWebsite: async (req: Request, res: Response) => {
@@ -43,17 +56,18 @@
       }
 
       const result = await websiteService.getFeaturedListingsByCategoryId(categoryId);
+      console.log("Featured Listings Result:", result);
       res.status(StatusCodes.OK).json({ success: true, data: result });
     } catch (error: any) {
       console.error("Get Featured Listings By Category Error:", error);
-      
+
       if (error.message === "Category not found or not featured") {
         return res.status(StatusCodes.NOT_FOUND).json({
           success: false,
           message: error.message,
         });
       }
-      
+
       res.status(StatusCodes.INTERNAL_SERVER_ERROR).json({
         success: false,
         message: "Error getting featured listings for category",
@@ -76,6 +90,18 @@
         isFeatured,
         page = "1",
         limit = "10",
+        // Enhanced filters (previously in POST endpoint)
+        minPrice,
+        maxPrice,
+        priceMin, // Alternative parameter name
+        priceMax, // Alternative parameter name
+        brand,
+        condition,
+        inStock,
+        sortBy = "createdAt",
+        sortOrder = "desc",
+        // Dynamic attributes (comma-separated values)
+        attributes,
       } = req.query;
 
       console.log("Raw query params:", req.query);
@@ -83,46 +109,53 @@
       // Safe parsing and validation
       const filters = {
         searchQuery: searchQuery as string,
-        status:
-          status && ["draft", "published"].includes(status.toString())
-            ? status.toString()
-            : undefined,
+        status: status && ["draft", "published"].includes(status.toString()) ? status.toString() : undefined,
         listingType:
-          listingType &&
-          ["product", "part", "bundle"].includes(listingType.toString())
+          listingType && ["product", "part", "bundle"].includes(listingType.toString())
             ? listingType.toString()
             : undefined,
-        productCategory: productCategory
-          ? productCategory.toString()
-          : undefined,
-        startDate:
-          startDate && !isNaN(Date.parse(startDate as string))
-            ? new Date(startDate as string)
-            : undefined,
-        endDate:
-          endDate && !isNaN(Date.parse(endDate as string))
-            ? new Date(endDate as string)
-            : undefined,
-        isBlocked:
-          isBlocked === "true"
-            ? true
-            : isBlocked === "false"
-              ? false
-              : undefined,
-        isFeatured:
-          isFeatured === "true"
-            ? true
-            : isFeatured === "false"
-              ? false
-              : undefined,
+        productCategory: productCategory ? productCategory.toString() : undefined,
+        startDate: startDate && !isNaN(Date.parse(startDate as string)) ? new Date(startDate as string) : undefined,
+        endDate: endDate && !isNaN(Date.parse(endDate as string)) ? new Date(endDate as string) : undefined,
+        isBlocked: isBlocked === "true" ? true : isBlocked === "false" ? false : undefined,
+        isFeatured: isFeatured === "true" ? true : isFeatured === "false" ? false : undefined,
         page: Math.max(parseInt(page as string, 10) || 1, 1),
         limit: parseInt(limit as string, 10) || 10,
+        // Enhanced filters - handle both parameter naming conventions
+        priceRange:
+          minPrice || maxPrice || priceMin || priceMax
+            ? {
+                min: minPrice || priceMin ? parseFloat((minPrice || priceMin) as string) : undefined,
+                max: maxPrice || priceMax ? parseFloat((maxPrice || priceMax) as string) : undefined,
+              }
+            : undefined,
+        brand: brand ? (Array.isArray(brand) ? brand : [brand]).map((b) => b.toString()) : undefined,
+        condition: condition
+          ? (Array.isArray(condition) ? condition : [condition]).map((c) => c.toString())
+          : undefined,
+        inStock: inStock === "true" ? true : inStock === "false" ? false : undefined,
+        sortBy: sortBy as string,
+        sortOrder: sortOrder as "asc" | "desc",
+        // Parse dynamic attributes from comma-separated string
+        attributes: attributes
+          ? (() => {
+              try {
+                if (typeof attributes === "string") {
+                  const parsed = JSON.parse(attributes);
+                  return parsed;
+                }
+                return undefined;
+              } catch {
+                return undefined;
+              }
+            })()
+          : undefined,
       };
 
       console.log("Parsed filters:", filters);
 
       // Call the service to get Website listings
-      const result = await websiteService.allWebsiteListings(filters);
+      const result = await websiteService.getFilteredWebsiteListings(filters);
 
       // Return the results
       res.status(200).json({
@@ -176,8 +209,6 @@
       });
     }
   },
-<<<<<<< HEAD
-=======
 
   // Get filtered Website listings with category-specific filters
   getFilteredWebsiteListings: async (req: Request, res: Response) => {
@@ -223,9 +254,9 @@
         // Category-specific filters
         priceRange: priceRange
           ? {
-            min: priceRange.min ? parseFloat(priceRange.min) : undefined,
-            max: priceRange.max ? parseFloat(priceRange.max) : undefined,
-          }
+              min: priceRange.min ? parseFloat(priceRange.min) : undefined,
+              max: priceRange.max ? parseFloat(priceRange.max) : undefined,
+            }
           : undefined,
         brand: brand ? (Array.isArray(brand) ? brand : [brand]) : undefined,
         condition: condition ? (Array.isArray(condition) ? condition : [condition]) : undefined,
@@ -340,20 +371,20 @@
       const options = {
         page: parseInt(page as string),
         limit: parseInt(limit as string),
-        sort: { createdAt: -1 }
+        sort: { createdAt: -1 },
       };
 
       const filter: any = {
         isActive: true,
         startDate: { $lte: new Date() },
-        endDate: { $gte: new Date() }
+        endDate: { $gte: new Date() },
       };
 
       // Handle selection type filter
-      if (type === 'product') {
-        filter.selectionType = 'products';
-      } else if (type === 'category') {
-        filter.selectionType = 'categories';
+      if (type === "product") {
+        filter.selectionType = "products";
+      } else if (type === "category") {
+        filter.selectionType = "categories";
       }
       // If no type specified, return all active deals
 
@@ -368,8 +399,8 @@
           pages: activeDeals.pages,
           currentPage: activeDeals.page,
           hasNext: activeDeals.hasNextPage,
-          hasPrev: activeDeals.hasPrevPage
-        }
+          hasPrev: activeDeals.hasPrevPage,
+        },
       });
     } catch (error: any) {
       console.error("Error fetching active deals:", error);
@@ -380,5 +411,4 @@
       });
     }
   },
->>>>>>> 4ecb3a51
 };