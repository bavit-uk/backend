import { Request, Response } from "express";
import { StatusCodes } from "http-status-codes";
import { LeadService } from "@/services/lead.service";
import { ILead } from "@/contracts/lead.contract";
import { jwtVerify } from "@/utils/jwt.util";
import { authService } from "@/services";
import { Types } from "mongoose";

export const LeadController = {
  createLead: async (req: any, res: Response) => {
    try {
<<<<<<< HEAD
      const token = req.headers["authorization"]?.split(" ")[1];

      if (!token) {
        return res.status(401).json({ message: "No token provided" });
      }

      const decoded = jwtVerify(token);
      const userId = decoded.id.toString();
      const user = await authService.findUserById(userId);

      if (!user) {
        return res
          .status(StatusCodes.NOT_FOUND)
          .json({ success: false, message: "User not found." });
      }

      const {
        name,
        email,
        phoneNumber,
        source,
        purpose,
        description,
        assignedTo,
        leadCategory,
        shippingAddress,
        
      } = req.body;
=======
      const { name, email, phoneNumber, productId, source, purpose, description, assignedTo, leadCategory } = req.body;
>>>>>>> 6d9c8614

      // Validate required fields
      if (!name || !email || !leadCategory) {
        return res.status(StatusCodes.BAD_REQUEST).json({
          success: false,
          message: "Name, email, and lead category are required",
        });
      }

      // Validate email format
      const emailRegex = /^[^\s@]+@[^\s@]+\.[^\s@]+$/;
      if (!emailRegex.test(email)) {
        return res.status(StatusCodes.BAD_REQUEST).json({
          success: false,
          message: "Invalid email format",
        });
      }

      const leadData = {
        name,
        email,
        phoneNumber,
        productId: productId ? new Types.ObjectId(productId) : undefined,
        source,
        purpose,
        description,
        assignedTo: assignedTo ? new Types.ObjectId(assignedTo) : undefined,
        leadCategory: new Types.ObjectId(leadCategory),
        shippingAddress,
      };

      const newLead = await LeadService.createLead(leadData);

      res.status(StatusCodes.CREATED).json({
        success: true,
        message: "Lead created successfully",
        data: newLead,
      });
    } catch (error) {
      console.error("Error creating lead:", error);
      res.status(StatusCodes.INTERNAL_SERVER_ERROR).json({
        success: false,
        message: "Failed to create lead",
      });
    }
  },

  getLead: async (req: Request, res: Response) => {
    try {
      const { id } = req.params;
      const lead = await LeadService.getLeadById(id);

      if (!lead) {
        return res.status(StatusCodes.NOT_FOUND).json({
          success: false,
          message: "Lead not found",
        });
      }

      res.status(StatusCodes.OK).json({
        success: true,
        data: lead,
      });
    } catch (error) {
      console.error("Error fetching lead:", error);
      res.status(StatusCodes.INTERNAL_SERVER_ERROR).json({
        success: false,
        message: "Failed to fetch lead",
      });
    }
  },

  getAllLeads: async (req: Request, res: Response) => {
    try {
      const leads = await LeadService.getAllLeads();
      res.status(StatusCodes.OK).json({
        success: true,
        data: leads,
      });
    } catch (error) {
      console.error("Error fetching leads:", error);
      res.status(StatusCodes.INTERNAL_SERVER_ERROR).json({
        success: false,
        message: "Failed to fetch leads",
      });
    }
  },

  searchAndFilterLead: async (req: Request, res: Response) => {
    try {
      const { searchQuery = "", page = 1, limit = 10 } = req.query;

      const pageNum = Number(page) || 1;
      const limitNum = Number(limit) || 10;
      const skip = (pageNum - 1) * limitNum;

      let filter: any = {};

      if (searchQuery) {
        filter = {
          $or: [
            { name: { $regex: searchQuery as string, $options: "i" } },
            { email: { $regex: searchQuery as string, $options: "i" } },
            { source: { $regex: searchQuery as string, $options: "i" } },
          ],
        };
      }

      console.log("Running LeadModel.find with:", filter);

      const { leads, total } = await LeadService.searchAndFilterLead(limitNum, skip, filter);

      res.status(StatusCodes.OK).json({
        success: true,
        data: leads,
        pagination: {
          currentPage: pageNum,
          totalPages: Math.ceil(total / limitNum),
          totalItems: total,
        },
      });
    } catch (error) {
      console.error("Error in searchAndFilterUsers:", error);
      res.status(StatusCodes.INTERNAL_SERVER_ERROR).json({
        success: false,
        message: "Server error",
      });
    }
  },
  updateLead: async (req: Request, res: Response) => {
    try {
      const { id } = req.params;
      const updateData = req.body as any;

      // extract user performing the update for timeline tracking
      const authHeader = (req as any).headers["authorization"];
      const token = authHeader && authHeader.split(" ")[1];

      // Convert ObjectId fields if provided
      if (updateData.assignedTo) {
        // updateData.assignedTo = new Types.ObjectId(updateData.assignedTo);
        updateData.assignedTo = updateData.assignedTo.map((id: string) => new Types.ObjectId(id));
      }
      if (updateData.leadCategory) {
        updateData.leadCategory = new Types.ObjectId(updateData.leadCategory);
      }

      const userId = (() => {
        try {
          if (!token || typeof token !== "string") return undefined;
          const decoded: any = jwtVerify(token);
          return decoded?.id?.toString();
        } catch {
          return undefined;
        }
      })();

      const updatedLead = await LeadService.editLead(id, updateData, userId);

      if (!updatedLead) {
        return res.status(StatusCodes.NOT_FOUND).json({
          success: false,
          message: "Lead not found",
        });
      }

      res.status(StatusCodes.OK).json({
        success: true,
        message: "Lead updated successfully",
        data: updatedLead,
      });
    } catch (error) {
      console.error("Error updating lead:", error);
      res.status(StatusCodes.INTERNAL_SERVER_ERROR).json({
        success: false,
        message: "Failed to update lead",
      });
    }
  },

  deleteLead: async (req: Request, res: Response) => {
    try {
      const { id } = req.params;
      const deletedLead = await LeadService.deleteLead(id);

      if (!deletedLead) {
        return res.status(StatusCodes.NOT_FOUND).json({
          success: false,
          message: "Lead not found",
        });
      }

      res.status(StatusCodes.OK).json({
        success: true,
        message: "Lead deleted successfully",
        data: deletedLead,
      });
    } catch (error) {
      console.error("Error deleting lead:", error);
      res.status(StatusCodes.INTERNAL_SERVER_ERROR).json({
        success: false,
        message: "Failed to delete lead",
      });
    }
  },

  updateLeadStatus: async (req: Request, res: Response) => {
    try {
      const { id } = req.params;
      const { status } = req.body;
      const authHeader = (req as any).headers["authorization"];
      const token = authHeader && authHeader.split(" ")[1];

      const allowedStatuses = ["new", "Contacted", "Converted", "Lost", "Cold-Lead", "Hot-Lead", "Bad-Contact"];

      if (!status || !allowedStatuses.includes(status)) {
        return res.status(StatusCodes.BAD_REQUEST).json({
          success: false,
          message:
            "Status is required and must be one of: new, Contacted, Converted, Lost , Hot Lead, Cold Lead, Bad Contact",
          allowedStatuses,
        });
      }

      let userId: string | undefined = undefined;
      try {
        if (token && typeof token === "string") {
          const decoded: any = jwtVerify(token);
          userId = decoded?.id?.toString();
        }
      } catch {}

      const result = await LeadService.updateLeadStatus(id, status, userId);

      if (!result) {
        return res.status(StatusCodes.NOT_FOUND).json({
          success: false,
          message: "Lead not found",
        });
      }

      res.status(StatusCodes.OK).json({
        success: true,
        message: "Lead status updated successfully",
        data: result,
      });
    } catch (error) {
      console.error("Error updating lead status:", error);
      res.status(StatusCodes.INTERNAL_SERVER_ERROR).json({
        success: false,
        message: "Failed to update lead status",
      });
    }
  },

  getLeadsByStatus: async (req: Request, res: Response) => {
    try {
      const { status } = req.params;
      const leads = await LeadService.getLeadsByStatus(status);

      res.status(StatusCodes.OK).json({
        success: true,
        data: leads,
        message: "Leads retrieved successfully",
      });
    } catch (error) {
      console.error("Error getting leads by status:", error);
      res.status(StatusCodes.INTERNAL_SERVER_ERROR).json({
        success: false,
        message: "Failed to get leads by status",
      });
    }
  },

  getLeadsByCategory: async (req: Request, res: Response) => {
    try {
      const { categoryId } = req.params;
      const leads = await LeadService.getLeadsByCategory(categoryId);

      res.status(StatusCodes.OK).json({
        success: true,
        data: leads,
        message: "Leads retrieved successfully",
      });
    } catch (error) {
      console.error("Error getting leads by category:", error);
      res.status(StatusCodes.INTERNAL_SERVER_ERROR).json({
        success: false,
        message: "Failed to get leads by category",
      });
    }
  },

  getLeadsByAssignedUser: async (req: Request, res: Response) => {
    try {
      const { userId } = req.params;
      const leads = await LeadService.getLeadsByAssignedUser(userId);

      res.status(StatusCodes.OK).json({
        success: true,
        data: leads,
        message: "Leads retrieved successfully",
      });
    } catch (error) {
      console.error("Error getting leads by assigned user:", error);
      res.status(StatusCodes.INTERNAL_SERVER_ERROR).json({
        success: false,
        message: "Failed to get leads by assigned user",
      });
    }
  },
  addNote: async (req: any, res: Response) => {
    try {
      const { id } = req.params;
      const { description } = req.body;

      const authHeader = req.headers["authorization"];
      const token = authHeader && authHeader.split(" ")[1];

      if (!token || typeof token !== "string") {
        return res.status(StatusCodes.BAD_REQUEST).json({
          success: false,
          message: "Invalid verification token",
        });
      }

      const decoded = jwtVerify(token);
      const userId = decoded.id.toString();

      if (!description?.trim()) {
        return res.status(StatusCodes.BAD_REQUEST).json({
          success: false,
          message: "Note description is required",
        });
      }

      const uploadedImages = Array.isArray(req.files) ? (req.files as any[]).map((f) => f.location) : [];

      const updatedLead = await LeadService.addNote(id, description.trim(), userId, uploadedImages);

      return res.status(StatusCodes.OK).json({
        success: true,
        message: "Note added successfully",
        data: updatedLead,
      });
    } catch (error: any) {
      res.status(StatusCodes.INTERNAL_SERVER_ERROR).json({
        success: false,
        message: error.message || "Error adding note",
      });
    }
  },

  deleteNote: async (req: Request, res: Response) => {
    try {
      const { id, noteId } = req.params as any;

      const updatedLead = await LeadService.deleteNote(id, noteId);

      return res.status(StatusCodes.OK).json({
        success: true,
        message: "Note deleted successfully",
        data: updatedLead,
      });
    } catch (error: any) {
      res.status(StatusCodes.INTERNAL_SERVER_ERROR).json({
        success: false,
        message: error.message || "Error deleting note",
      });
    }
  },
};<|MERGE_RESOLUTION|>--- conflicted
+++ resolved
@@ -9,38 +9,7 @@
 export const LeadController = {
   createLead: async (req: any, res: Response) => {
     try {
-<<<<<<< HEAD
-      const token = req.headers["authorization"]?.split(" ")[1];
-
-      if (!token) {
-        return res.status(401).json({ message: "No token provided" });
-      }
-
-      const decoded = jwtVerify(token);
-      const userId = decoded.id.toString();
-      const user = await authService.findUserById(userId);
-
-      if (!user) {
-        return res
-          .status(StatusCodes.NOT_FOUND)
-          .json({ success: false, message: "User not found." });
-      }
-
-      const {
-        name,
-        email,
-        phoneNumber,
-        source,
-        purpose,
-        description,
-        assignedTo,
-        leadCategory,
-        shippingAddress,
-        
-      } = req.body;
-=======
       const { name, email, phoneNumber, productId, source, purpose, description, assignedTo, leadCategory } = req.body;
->>>>>>> 6d9c8614
 
       // Validate required fields
       if (!name || !email || !leadCategory) {
