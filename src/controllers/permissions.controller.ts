--- conflicted
+++ resolved
@@ -109,14 +109,7 @@
         },
         ticketing: {
           parent: "MANAGE_TICKETING",
-<<<<<<< HEAD
-          children: [
-            "ADD_TICKET",
-            "VIEW_TICKET",
-          ]
-=======
           children: ["ADD_TICKET", "VIEW_TICKET"],
->>>>>>> 0a443e96
         },
         documents: {
           parent: "MANAGE_DOCUMENTS",
