import { Request, Response } from "express";
import { StatusCodes, ReasonPhrases } from "http-status-codes";

export const permissionsController = {
  getPermissions: (req: Request, res: Response) => {
    // ! Permissions spell should exactly match with permissions in sidebar array of frontend
    try {
<<<<<<< HEAD
        const permissions = {
          dashboard: {
            parent: "DASHBOARD",
          },
            userManagement: {
              parent: "MANAGE_USERS",
              children: ["ADD_CATEGORY", "VIEW_CATEGORY", "ADD_USER", "VIEW_USER"],
            },
            supplierManagement: {
              parent: "MANAGE_SUPPLIERS",
              children: ["ADD_SUPPLIERS_CATEGORY", "VIEW_SUPPLIERS_CATEGORY", "ADD_SUPPLIERS", "VIEW_SUPPLIERS"],
            },
            settings: {
              parent: "SETTINGS"
            }
          };
=======
      const permissions = {
        dashboard: {
          parent: "DASHBOARD",
        },
        userManagement: {
          parent: "MANAGE_USERS",
          children: [
            "ADD_USERS_CATEGORY",
            "VIEW_USERS_CATEGORY",
            "ADD_USERS",
            "VIEW_USERS",
          ],
        },
        supplierManagement: {
          parent: "MANAGE_SUPPLIERS",
          children: [
            "ADD_SUPPLIERS_CATEGORY",
            "VIEW_SUPPLIERS_CATEGORY",
            "ADD_SUPPLIERS",
            "VIEW_SUPPLIERS",
          ],
        },
        inventoryManagement: {
          parent: "MANAGE_INVENTORY",
          children: [
            "ADD_INVENTORY_CATEGORY",
            "VIEW_INVENTORY_CATEGORY",
            "ADD_INVENTORY",
            "VIEW_INVENTORY",
          ],
        },
        gamersCommunity: {
          parent: "GAMERS_COMMUNITY",
          children: ["VIEW_GAMERS_COMMUNITY", "VIEW_BLOGS"],
        },
        policies: {
          parent: "MANAGE_POLICIES",
          children: [
            "VIEW_POLICIES",
            "VIEW_PAYMENT_POLICIES",
            "VIEW_POSTAGE_POLICIES",
            "VIEW_SUBSCRIPTIONS",
            "VIEW_FAQS",
          ],
        },
        setting: {
          parent: "SETTINGS",
        },
      };
      // console.log(permissions);
>>>>>>> 6ca6a502

      res.status(StatusCodes.CREATED).json({
        success: true,
        permissions,
      });
    } catch (error) {
      console.error(error);
      res.status(StatusCodes.INTERNAL_SERVER_ERROR).json({
        success: false,
        message: "Error getting permissions",
      });
    }
  },
};<|MERGE_RESOLUTION|>--- conflicted
+++ resolved
@@ -5,24 +5,6 @@
   getPermissions: (req: Request, res: Response) => {
     // ! Permissions spell should exactly match with permissions in sidebar array of frontend
     try {
-<<<<<<< HEAD
-        const permissions = {
-          dashboard: {
-            parent: "DASHBOARD",
-          },
-            userManagement: {
-              parent: "MANAGE_USERS",
-              children: ["ADD_CATEGORY", "VIEW_CATEGORY", "ADD_USER", "VIEW_USER"],
-            },
-            supplierManagement: {
-              parent: "MANAGE_SUPPLIERS",
-              children: ["ADD_SUPPLIERS_CATEGORY", "VIEW_SUPPLIERS_CATEGORY", "ADD_SUPPLIERS", "VIEW_SUPPLIERS"],
-            },
-            settings: {
-              parent: "SETTINGS"
-            }
-          };
-=======
       const permissions = {
         dashboard: {
           parent: "DASHBOARD",
@@ -73,7 +55,6 @@
         },
       };
       // console.log(permissions);
->>>>>>> 6ca6a502
 
       res.status(StatusCodes.CREATED).json({
         success: true,
