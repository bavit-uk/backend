import { IntegrationTokenModel } from "@/models/integration-token.model";

export const cleanupTokenCollections = async () => {
  try {
<<<<<<< HEAD
    console.log("🧹 Cleaning up token collections...");
    
    // Delete all existing tokens to start fresh
    await IntegrationTokenModel.deleteMany({});
    console.log("✅ Cleared all existing tokens");
    
    // Now the system will create only application tokens (useClient: false)
    // when tokens are needed
    console.log("✅ Token collections cleaned up. New tokens will be application tokens only.");
=======
    // No longer nuking all tokens; keep user tokens intact
    // Optionally, remove only obviously invalid legacy records if needed
    // await IntegrationTokenModel.deleteMany({ provider: "ebay", useClient: { $exists: false } });
>>>>>>> 4ecb3a51
  } catch (error) {
    console.error("❌ Error cleaning up token collections:", error);
  }
};<|MERGE_RESOLUTION|>--- conflicted
+++ resolved
@@ -2,21 +2,9 @@
 
 export const cleanupTokenCollections = async () => {
   try {
-<<<<<<< HEAD
-    console.log("🧹 Cleaning up token collections...");
-    
-    // Delete all existing tokens to start fresh
-    await IntegrationTokenModel.deleteMany({});
-    console.log("✅ Cleared all existing tokens");
-    
-    // Now the system will create only application tokens (useClient: false)
-    // when tokens are needed
-    console.log("✅ Token collections cleaned up. New tokens will be application tokens only.");
-=======
     // No longer nuking all tokens; keep user tokens intact
     // Optionally, remove only obviously invalid legacy records if needed
     // await IntegrationTokenModel.deleteMany({ provider: "ebay", useClient: { $exists: false } });
->>>>>>> 4ecb3a51
   } catch (error) {
     console.error("❌ Error cleaning up token collections:", error);
   }
