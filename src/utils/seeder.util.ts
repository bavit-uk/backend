import { User, UserCategory } from "@/models";
import mongoose from "mongoose";
import { createHash } from "./hash.util";

// Sample seed data for UserCategory, SuperAdmin, and ProductCategories
const seedData = async () => {
  // 1. Seed User Category (Super Admin Role)
  const superAdminCategoryData = {
    _id: new mongoose.Types.ObjectId("679bb2dad0461eda67da8e17"), // Unique ID for super admin
    role: "super admin",
    description: "This category is just for super admin usage.",
    permissions: [
      "DASHBOARD",

      "MANAGE_USERS",
      "ADD_USERS_CATEGORY",
      "VIEW_USERS_CATEGORY",
      "ADD_USERS",
      "VIEW_USERS",

      "MANAGE_SUPPLIERS",
      "ADD_SUPPLIERS_CATEGORY",
      "VIEW_SUPPLIERS_CATEGORY",
      "ADD_SUPPLIERS",
      "VIEW_SUPPLIERS",

      "MANAGE_INVENTORY",
      "ADD_INVENTORY_CATEGORY",
      "VIEW_INVENTORY_CATEGORY",
      "ADD_INVENTORY",
      "VIEW_INVENTORY",
      "ADD_STOCK",
      "VIEW_STOCK",
      "VIEW_LISTING",
      "ADD_LISTING",
      "MANAGE_DISCOUNTS",

      "MANAGE_BUNDLES",
      "ADD_BUNDLES",
      "VIEW_BUNDLES",

      "GAMERS_COMMUNITY",
      "VIEW_BLOGS_CATEGORY",
      "ADD_BLOGS_CATEGORY",
      "VIEW_BLOGS",
      "ADD_BLOGS",
      "VIEW_GAMERS_COMMUNITY",
      "ADD_GAMERS_COMMUNITY",

      "HR_MANAGEMENET",
      "VIEW_EMPLOYEES",
      "ADD_EMPLOYEES",
      "VIEW_WORK_SHIFT",
      "ADD_WORK_SHIFT",
      "VIEW_ATTENDANCE",

      "MANAGE_TICKETING",
      "ADD_TICKET",
      "VIEW_TICKET",
<<<<<<< HEAD

=======
>>>>>>> 0a443e96
      "MANAGE_DOCUMENTS",

      "MANAGE_POLICIES",
      "VIEW_CUSTOM_POLICIES",
      "ADD_CUSTOM_POLICIES",
      "VIEW_PAYMENT_POLICIES",
      "ADD_PAYMENT_POLICIES",
      "VIEW_FULFILLMENT_POLICIES",
      "ADD_FULFILLMENT_POLICIES",
      "VIEW_RETURN_POLICIES",
      "ADD_RETURN_POLICIES",
      "ADD_SUBSCRIPTIONS",
      "VIEW_SUBSCRIPTIONS",
      "ADD_FAQ_CATEGORY",
      "VIEW_FAQ_CATEGORY",
      "ADD_FAQS",
      "VIEW_FAQS",

      "COMPLAINTS_MANAGEMENET",
      "VIEW_COMPLAINTS_CATEGORY",
      "ADD_COMPLAINTS_CATEGORY",
      "VIEW_COMPLAINTS",
      "ADD_COMPLAINTS",

      "LEADS_MANAGEMENT",
      "ADD_LEADS_CATEGORIES",
      "VIEW_LEADS_CATEGORIES",
      "ADD_LEADS",
      "VIEW_LEADS",

      "MANAGE_ACCOUNTING",
      "ADD_EXPENSE_CATEGORY",
      "VIEW_EXPENSE_CATEGORY",
      "ADD_EXPENSE",
      "VIEW_EXPENSE",
      "VIEW_REVENUE",
      "ADD_REVENUE",
      "VIEW_INVENTORY_PURCHASES",

      "MANAGE_GUIDES",
      "VIEW_GUIDES_CATEGORY",
      "ADD_GUIDE_CATEGORY",
      "VIEW_GUIDES",
      "ADD_GUIDES",

      "SETTINGS",
      "MANAGE_CONTENT",
    ],
    isBlocked: false,
    createdAt: new Date(),
    updatedAt: new Date(),
  };

  const adminCategoryData = {
    _id: new mongoose.Types.ObjectId("6749acd1ee2cd751095fb5ee"), // Unique ID for super admin
    role: "admin",
    description: "Admin has Access to Everything",
    permissions: [
      "DASHBOARD",

      "MANAGE_USERS",
      // "ADD_USERS_CATEGORY",
      // "VIEW_USERS_CATEGORY",
      "ADD_USERS",
      "VIEW_USERS",

      "MANAGE_SUPPLIERS",
      "ADD_SUPPLIERS_CATEGORY",
      "VIEW_SUPPLIERS_CATEGORY",
      "ADD_SUPPLIERS",
      "VIEW_SUPPLIERS",

      "MANAGE_INVENTORY",
      // "ADD_INVENTORY_CATEGORY",
      // "VIEW_INVENTORY_CATEGORY",
      "ADD_INVENTORY",
      "VIEW_INVENTORY",
      "ADD_STOCK",
      "VIEW_STOCK",
      "VIEW_LISTING",
      "ADD_LISTING",
      "MANAGE_DISCOUNTS",

      "COMPLAINTS_MANAGEMENET",
      "VIEW_COMPLAINTS_CATEGORY",
      "ADD_COMPLAINTS_CATEGORY",
      "VIEW_COMPLAINTS",
      "ADD_COMPLAINTS",

      // "LEADS_MANAGEMENT",
      // "ADD_LEADS_CATEGORIES",
      // "VIEW_LEADS_CATEGORIES",
      // "ADD_LEADS",
      // "VIEW_LEADS",

      "MANAGE_BUNDLES",
      "ADD_BUNDLES",
      "VIEW_BUNDLES",

      // "GAMERS_COMMUNITY",
      // "VIEW_BLOGS_CATEGORY",
      // "ADD_BLOGS_CATEGORY",
      // "VIEW_BLOGS",
      // "ADD_BLOGS",
      // "VIEW_GAMERS_COMMUNITY",
      // "ADD_GAMERS_COMMUNITY",

      "HR_MANAGEMENET",
      "VIEW_EMPLOYEES",
      "ADD_EMPLOYEES",
      "VIEW_WORK_SHIFT",
      "ADD_WORK_SHIFT",
      "VIEW_ATTENDANCE",

      "MANAGE_TICKETING",
      "ADD_TICKET",
      "VIEW_TICKET",

      "MANAGE_DOCUMENTS",

      // "MANAGE_POLICIES",
      // "VIEW_CUSTOM_POLICIES",
      // "ADD_CUSTOM_POLICIES",
      // "VIEW_PAYMENT_POLICIES",
      // "ADD_PAYMENT_POLICIES",
      // "VIEW_FULFILLMENT_POLICIES",
      // "ADD_FULFILLMENT_POLICIES",
      // "VIEW_RETURN_POLICIES",
      // "ADD_RETURN_POLICIES",

      "SETTINGS",
    ],
    isBlocked: false,
    createdAt: new Date(),
    updatedAt: new Date(),
  };

  let userCategory = await UserCategory.findOne({
    role: superAdminCategoryData.role,
  });

  let adminUserCategory = await UserCategory.findOne({
    role: adminCategoryData.role,
  });

  if (!userCategory) {
    // If not found, create the user category (role)
    userCategory = new UserCategory(superAdminCategoryData);
    await userCategory.save();
    console.log("Super Admin User Category created.");
  } else {
    // If found, check for changes, if any, overwrite the data
    if (
      userCategory.description !== superAdminCategoryData.description ||
      !userCategory.permissions.every(
        (permission, index) =>
          permission === superAdminCategoryData.permissions[index]
      )
    ) {
      userCategory.set(superAdminCategoryData);
      await userCategory.save();
      console.log("Super Admin User Category updated.");
    } else {
      console.log("Super Admin User Category already exists and matches.");
    }
  }
  if (!adminUserCategory) {
    adminUserCategory = new UserCategory(adminCategoryData);
    await adminUserCategory.save();
    console.log("Admin User Category created.");
  } else {
    // If found, check for changes, if any, overwrite the data
    if (
      adminUserCategory.description !== adminCategoryData.description ||
      !adminUserCategory.permissions.every(
        (permission, index) =>
          permission === adminCategoryData.permissions[index]
      )
    ) {
      adminUserCategory.set(adminCategoryData);
      await adminUserCategory.save();
      console.log("Admin User Category updated.");
    } else {
      console.log("Admin User Category already exists and matches.");
    }
  }

  // 2. Seed Supplier User Category (New Category)
  const supplierCategoryData = {
    _id: new mongoose.Types.ObjectId("68026f5f66b4649dc9c4d401"), // Unique ID for supplier
    role: "supplier",
    description: "This is Supplier Category",
    permissions: [
      "DASHBOARD",

      "MANAGE_USERS",
      // "ADD_USERS_CATEGORY",
      // "VIEW_USERS_CATEGORY",
      // "ADD_USERS",
      "VIEW_USERS",

      "MANAGE_SUPPLIERS",
      // "ADD_SUPPLIERS_CATEGORY",
      // "VIEW_SUPPLIERS_CATEGORY",
      // "ADD_SUPPLIERS",
      "VIEW_SUPPLIERS",

      // "MANAGE_INVENTORY",
      // "ADD_INVENTORY_CATEGORY",
      // "VIEW_INVENTORY_CATEGORY",
      // "ADD_INVENTORY",
      "VIEW_INVENTORY",
      // "ADD_STOCK",
      "VIEW_STOCK",
      "VIEW_LISTING",
      // "ADD_LISTING",
      // "MANAGE_DISCOUNTS",

      "MANAGE_BUNDLES",
      "ADD_BUNDLES",
      "VIEW_BUNDLES",

      // "GAMERS_COMMUNITY",
      // "VIEW_BLOGS_CATEGORY",
      // "ADD_BLOGS_CATEGORY",
      // "VIEW_BLOGS",
      // "ADD_BLOGS",
      // "VIEW_GAMERS_COMMUNITY",
      // "ADD_GAMERS_COMMUNITY",

      // "HR_MANAGEMENET",
      // "VIEW_EMPLOYEES",
      // "ADD_EMPLOYEES",
      // "VIEW_WORK_SHIFT",
      // "ADD_WORK_SHIFT",
      // "VIEW_ATTENDANCE",

      // "MANAGE_TICKETING",

      // "MANAGE_DOCUMENTS",

      // "MANAGE_POLICIES",
      // "VIEW_CUSTOM_POLICIES",
      // "ADD_CUSTOM_POLICIES",
      // "VIEW_PAYMENT_POLICIES",
      // "ADD_PAYMENT_POLICIES",
      // "VIEW_FULFILLMENT_POLICIES",
      // "ADD_FULFILLMENT_POLICIES",
      // "VIEW_RETURN_POLICIES",
      // "ADD_RETURN_POLICIES",

      "SETTINGS",
    ],
    isBlocked: false,
    createdAt: new Date(),
    updatedAt: new Date(),
  };

  let supplierCategory = await UserCategory.findOne({
    role: supplierCategoryData.role,
  });

  if (!supplierCategory) {
    // If not found, create the user category (role)
    supplierCategory = new UserCategory(supplierCategoryData);
    await supplierCategory.save();
    console.log("Supplier User Category created.");
  } else {
    // If found, check for changes, if any, overwrite the data
    if (
      supplierCategory.description !== supplierCategoryData.description ||
      !supplierCategory.permissions.every(
        (permission, index) =>
          permission === supplierCategoryData.permissions[index]
      )
    ) {
      supplierCategory.set(supplierCategoryData);
      await supplierCategory.save();
      console.log("Supplier User Category updated.");
    } else {
      console.log("Supplier User Category already exists and matches.");
    }
  }
  const actualPassword = "Bmr@1234"; // Hardcoded password for seeding
  // Hash the password using createHash
  const hashedPassword = await createHash(actualPassword);
  // 3. Seed SuperAdmin User
  const superAdminData = {
    _id: new mongoose.Types.ObjectId("674d9bdb847b89c5b0766555"),
    firstName: "SUPER",
    lastName: "ADMIN",
    email: "superadmin@gmail.com",
    password: hashedPassword, // Already hashed
    phoneNumber: "443452452344",
    dob: "2024-12-16",
    signUpThrough: "Web",
    isEmailVerified: true,
    userType: userCategory._id, // Associate with the user category (Super Admin Role)
    additionalAccessRights: [],
    restrictedAccessRights: [],
    isBlocked: false,
    documents: [],
    profileImage:
      "https://firebasestorage.googleapis.com/v0/b/axiom-528ab.appspot.com/o/uploads%2FPatient%20copy.jpg?alt=media&token=dc44e792-4c79-4e89-8572-b118ff9bb5b8",
    additionalDocuments: [],
    resetPasswordExpires: 1741744977042,
    resetPasswordToken:
      "0293e6db588243c00bd765ffc71e396300a248d7c1b46aec2f911338999d5720",
  };

  // 3. Seed admin User

  const adminData = {
    _id: new mongoose.Types.ObjectId("675715ba31ef09b1e5edde03"),
    firstName: "Hammad",
    lastName: "ADMIN",
    email: "admin@gmail.com",
    password: hashedPassword, // Dynamically hashed password
    phoneNumber: "443452452344",
    dob: "2024-12-16",
    signUpThrough: "Web",
    isEmailVerified: true,
    userType: adminUserCategory._id, // Associate with the user category (Admin Role)
    additionalAccessRights: [],
    restrictedAccessRights: [],
    isBlocked: false,
    documents: [],
    profileImage:
      "https://firebasestorage.googleapis.com/v0/b/axiom-528ab.appspot.com/o/uploads%2FPatient%20copy.jpg?alt=media&token=dc44e792-4c79-4e89-8572-b118ff9bb5b8",
    additionalDocuments: [],
    resetPasswordExpires: 1741744977042,
    resetPasswordToken:
      "0293e6db588243c00bd765ffc71e396300a248d7c1b46aec2f911338999d5720",
  };
  let superAdmin = await User.findOne({ email: superAdminData.email });

  if (!superAdmin) {
    superAdmin = new User(superAdminData);
    await superAdmin.save();
    console.log("Super Admin user created.");
  } else {
    // Compare existing data and update if needed
    if (
      superAdmin.firstName !== superAdminData.firstName ||
      superAdmin.lastName !== superAdminData.lastName ||
      superAdmin.phoneNumber !== superAdminData.phoneNumber ||
      superAdmin.dob !== superAdminData.dob
    ) {
      superAdmin.set(superAdminData);
      await superAdmin.save();
      console.log("SuperAdmin user updated.");
    } else {
      console.log("SuperAdmin user already exists and matches.");
    }
  }

  let admin = await User.findOne({ email: adminData.email });

  if (!admin) {
    admin = new User(adminData);
    await admin.save();
    console.log("admin user created.");
  } else {
    // Compare existing data and update if needed
    if (
      admin.firstName !== adminData.firstName ||
      admin.lastName !== adminData.lastName ||
      admin.phoneNumber !== adminData.phoneNumber ||
      admin.dob !== adminData.dob
    ) {
      admin.set(adminData);
      await admin.save();
      console.log("admin user updated.");
    } else {
      console.log("admin user already exists and matches.");
    }
  }

  console.log("Seeder completed.");
};

// Export the seeder function for use in other files
export default seedData;<|MERGE_RESOLUTION|>--- conflicted
+++ resolved
@@ -57,10 +57,6 @@
       "MANAGE_TICKETING",
       "ADD_TICKET",
       "VIEW_TICKET",
-<<<<<<< HEAD
-
-=======
->>>>>>> 0a443e96
       "MANAGE_DOCUMENTS",
 
       "MANAGE_POLICIES",
