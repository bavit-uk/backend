--- conflicted
+++ resolved
@@ -53,11 +53,6 @@
       "productDescription",
       "productCategory",
       "productSupplier",
-<<<<<<< HEAD
-      "images",
-      "videos",
-=======
->>>>>>> f3eb58ce
       "kind",
     ],
     prodMedia: ["images", "videos"],
