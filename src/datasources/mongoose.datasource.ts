--- conflicted
+++ resolved
@@ -8,15 +8,6 @@
         process.exit(1);
       }
 
-<<<<<<< HEAD
-      // Check if already connected
-      if (connection.readyState === 1) {
-        console.log("Already connected to MongoDB");
-        return;
-      }
-
-=======
->>>>>>> adf5bd8f
       await connect(process.env.MONGO_URI);
       console.log("Connected to MongoDB");
     } catch (error) {
