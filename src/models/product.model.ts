--- conflicted
+++ resolved
@@ -21,11 +21,7 @@
   },
   quantity: { type: Number, },
   pricing: {
-<<<<<<< HEAD
-    pricePerUnit: { type:Number, required: true },
-=======
     pricePerUnit: { type: Number, },
->>>>>>> fe0b7938
     discountPrice: { type: Number },
   },
   condition: {
