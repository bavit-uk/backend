<<<<<<< HEAD
import { every10Second } from "./Every10Second";
import { anotherCron } from "./AnotherCron";
import { ebayMessageSync } from "./EbayMessageSync";

export function initCron() {
  every10Second();
  anotherCron();
=======
import { ebayMessageSync } from "./EbayMessageSync";
import { autoCheckoutCron } from "./attendance";
import { markAbsentCron } from "./attendance";

export function initCron() {
  autoCheckoutCron();
  markAbsentCron();
>>>>>>> aa7f4862
  ebayMessageSync();
}<|MERGE_RESOLUTION|>--- conflicted
+++ resolved
@@ -1,12 +1,3 @@
-<<<<<<< HEAD
-import { every10Second } from "./Every10Second";
-import { anotherCron } from "./AnotherCron";
-import { ebayMessageSync } from "./EbayMessageSync";
-
-export function initCron() {
-  every10Second();
-  anotherCron();
-=======
 import { ebayMessageSync } from "./EbayMessageSync";
 import { autoCheckoutCron } from "./attendance";
 import { markAbsentCron } from "./attendance";
@@ -14,6 +5,5 @@
 export function initCron() {
   autoCheckoutCron();
   markAbsentCron();
->>>>>>> aa7f4862
   ebayMessageSync();
 }