import { Document, Model, Types } from "mongoose";
import { IUserAddress } from "./user-address.contracts";

export interface IFile {
  originalname: string;
  encoding: string;
  mimetype: string;
  size: number;
  url: string;
  type: string;
  filename: string;
}

export interface IUser extends Document {
  firstName: string;
  lastName: string;
  email: string;
  password: string;
  phoneNumber: string;
  dob: string;
<<<<<<< HEAD
  supplierKey?: string;
=======
  SupplierKey?: string;
>>>>>>> 5da6da25
  // address: Types.ObjectId
  signUpThrough: string;
  profileImage?: string;
  EmailVerifiedOTP?: string;
  EmailVerifiedOTPExpiredAt?: Date;
  isEmailVerified: boolean;
  EmailVerifiedAt: Date;
  userType: Types.ObjectId;
  supplierCategory: Types.ObjectId;
  additionalAccessRights: string[];
  restrictedAccessRights: string[];
  resetPasswordToken?: string;
  resetPasswordExpires?: number;
  isBlocked: boolean;
  additionalDocuments: [IFile];
  // isSupplier: boolean;
}

export type UserCreatePayload = Pick<
  IUser,
  | "firstName"
  | "lastName"
  | "email"
  | "password"
  | "phoneNumber"
  | "dob"
  | "userType"
  | "additionalAccessRights"
  | "restrictedAccessRights"
> & { address: Partial<IUserAddress> };

export type UserUpdatePayload = Partial<UserCreatePayload>;

export interface IUserMethods {
  comparePassword: (password: string) => boolean;
  hashPassword: (password: string) => string;
}

export type UserModel = Model<IUser, unknown, IUserMethods>;<|MERGE_RESOLUTION|>--- conflicted
+++ resolved
@@ -7,6 +7,7 @@
   mimetype: string;
   size: number;
   url: string;
+  type: string;
   type: string;
   filename: string;
 }
@@ -18,11 +19,7 @@
   password: string;
   phoneNumber: string;
   dob: string;
-<<<<<<< HEAD
-  supplierKey?: string;
-=======
   SupplierKey?: string;
->>>>>>> 5da6da25
   // address: Types.ObjectId
   signUpThrough: string;
   profileImage?: string;
