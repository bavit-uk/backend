import { Stock } from "@/models/stock.model";
import { Inventory, Variation } from "@/models";
import { IStock } from "@/contracts/stock.contract";

export const stockService = {
  // 📌 Add New Stock Purchase Entry
  addStock: async (data: any) => {
    const inventoryExists = await Inventory.findById(data.inventoryId);
    if (!inventoryExists) {
      throw new Error("Inventory not found. Please provide a valid inventoryId.");
    }

    // Ensure variations exist
    if (!data.variations || !Array.isArray(data.variations) || data.variations.length === 0) {
      throw new Error("At least one variation must be provided.");
    }

    // Transform variations to match Stock model structure
    const selectedVariations = data.variations.map((variation: any) => ({
      variationId: variation.variationId,
      costPricePerUnit: variation.costPricePerUnit,
      purchasePricePerUnit: variation.purchasePricePerUnit,
      totalUnits: variation.totalUnits,
      usableUnits: variation.usableUnits,
    }));

    // Create stock entry
    const stock = new Stock({
      inventoryId: data.inventoryId,
      selectedVariations, // ✅ Store variations in selectedVariations
      receivedDate: data.receivedDate,
      receivedBy: data.receivedBy,
      purchaseDate: data.purchaseDate,
      markAsStock: data.markAsStock,
    });

    await stock.save();
    return { message: "Stock saved successfully", stock };
  },

  // 📌 Get All Stock Entries for an Invenetory
<<<<<<< HEAD
  getStockByInventory: async (inventoryId: string) => {
    return await Stock.find({ inventoryId }).populate("inventoryId");
=======
  getStockByInventoryId: async (inventoryId: string) => {
    try {
      // Fetch stock records by inventoryId and where markAsStock is true
      return await Stock.find({
        inventoryId,
        markAsStock: true, // Add this condition to filter only stocks with markAsStock = true
      }).populate("inventoryId");
    } catch (error: any) {
      throw new Error(`Error fetching stock for inventoryId: ${inventoryId}. Error: ${error.message}`);
    }
>>>>>>> 5c2fba78
  },

  // 📌 Get Stock Summary (Total Quantity & Last Purchase)
  async getStockSummary(inventoryId: string) {
    const stocks = await Stock.find({ inventoryId });

    if (stocks.length === 0) {
      return { message: "No stock records found", totalQuantity: 0 };
    }

    const totalQuantity = stocks.reduce((sum, stock: any) => sum + stock.totalUnits, 0);
    const lastStockEntry: any = stocks[stocks.length - 1];

    return {
      message: "Stock summary retrieved",
      totalQuantity,
      latestPurchasePrice: lastStockEntry.purchasePricePerUnit,
      lastUpdated: lastStockEntry.purchaseDate,
      stockEntries: stocks,
    };
  },

  // 📌 Delete Stock Entry
  async deleteStock(stockId: string) {
    return await Stock.findByIdAndDelete(stockId);
  },
  async updateStock(stockId: string, updateData: Partial<IStock>) {
    return await Stock.findByIdAndUpdate(stockId, updateData, {
      new: true, // Return updated document
      runValidators: true, // Ensure validations are applied
    });
  },
  async getStockById(stockId: string) {
    return await Stock.findById(stockId);
  },
  // 📌 Get Existing Stock Records
  async getExistingStocks(stockIds: string[]) {
    return await Stock.find({ _id: { $in: stockIds } }, { _id: 1 });
  },

  // 📌 Bulk Update Stock Costs
  async bulkUpdateStockCost(
    stockIds: string[],
    costPricePerUnit: number,
    purchasePricePerUnit: number,
    retailPricePerUnit: number
  ) {
    return await Stock.updateMany(
      { _id: { $in: stockIds } },
      {
        $set: {
          costPricePerUnit,
          purchasePricePerUnit,
          retailPricePerUnit,
        },
      }
    );
  },

  // 📌 Get Inventory That Have Stock Along With Their Stock Entries
  async getInventoryWithStock() {
    return await Inventory.aggregate([
      {
        $lookup: {
          from: "stocks", // The collection name in MongoDB (ensure it's correct)
          localField: "_id",
          foreignField: "inventoryId",
          as: "stocks",
        },
      },
      {
        $match: { stocks: { $ne: [] } }, // Ensure we only get inventory with stock
      },
    ]);
  },
};<|MERGE_RESOLUTION|>--- conflicted
+++ resolved
@@ -39,10 +39,6 @@
   },
 
   // 📌 Get All Stock Entries for an Invenetory
-<<<<<<< HEAD
-  getStockByInventory: async (inventoryId: string) => {
-    return await Stock.find({ inventoryId }).populate("inventoryId");
-=======
   getStockByInventoryId: async (inventoryId: string) => {
     try {
       // Fetch stock records by inventoryId and where markAsStock is true
@@ -53,7 +49,6 @@
     } catch (error: any) {
       throw new Error(`Error fetching stock for inventoryId: ${inventoryId}. Error: ${error.message}`);
     }
->>>>>>> 5c2fba78
   },
 
   // 📌 Get Stock Summary (Total Quantity & Last Purchase)
