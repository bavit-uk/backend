import { Request, Response } from "express";
import { StatusCodes } from "http-status-codes";
import { ReasonPhrases } from "http-status-codes";
import {
  IEbayChat,
  IEbayConversation,
  IEbayChatService,
  EbayMessageType,
  EbayMessageStatus,
  IEbayApiMessage,
  IEbayApiConversation,
} from "@/contracts/ebay-chat.contract";
<<<<<<< HEAD
import { getStoredEbayAccessToken } from "@/utils/ebay-helpers.util";

const type =
  process.env.EBAY_TOKEN_ENV === "production" || process.env.EBAY_TOKEN_ENV === "sandbox"
    ? process.env.EBAY_TOKEN_ENV
    : "production";
const ebayRestUrl = type === "production" ? "https://api.ebay.com" : "https://api.sandbox.ebay.com";

export const EbayChatService: IEbayChatService = {
  // Core messaging functions
  sendMessage: async (messageData: Partial<IEbayChat>): Promise<IEbayChat> => {
=======
import { getStoredEbayUserAccessToken } from "@/utils/ebay-helpers.util";

const type = process.env.EBAY_TOKEN_ENV === "production" ? "production" : "sandbox";
const ebayUrl = type === "production" ? "https://api.ebay.com" : "https://api.sandbox.ebay.com";

export const EbayChatService = {
  // Core messaging functions - Direct eBay API calls
  sendMessage: async (req: Request, res: Response): Promise<any> => {
>>>>>>> 4ecb3a51
    try {
      console.log("=== EBAY CHAT: SENDING MESSAGE TO EBAY ===");
      
      const { ebayItemId, buyerUsername, content, orderId, sellerUsername } = req.body;
      
      // Validate required fields
      if (!ebayItemId || !buyerUsername || !content) {
        return res.status(StatusCodes.BAD_REQUEST).json({
          status: StatusCodes.BAD_REQUEST,
          message: "Missing required fields: ebayItemId, buyerUsername, content",
        });
      }

      const messageData: Partial<IEbayChat> = {
        ebayItemId,
        buyerUsername,
        content,
        orderId,
        sellerUsername: sellerUsername || "current_seller"
      };

      // Send message directly to eBay API
      const success = await EbayChatService.sendEbayMessage(messageData);
      
      if (!success) {
        return res.status(StatusCodes.INTERNAL_SERVER_ERROR).json({
          status: StatusCodes.INTERNAL_SERVER_ERROR,
          message: "Failed to send message to eBay",
        });
      }

      // Return the message data (not stored in DB)
      const message: IEbayChat = {
        ebayItemId: messageData.ebayItemId!,
        orderId: messageData.orderId,
        buyerUsername: messageData.buyerUsername!,
        sellerUsername: messageData.sellerUsername || "current_seller",
        messageType: EbayMessageType.SELLER_TO_BUYER,
        content: messageData.content!,
        status: EbayMessageStatus.SENT,
        sentAt: new Date(),
        isRead: false
      };

      console.log("=== EBAY CHAT: MESSAGE SENT SUCCESSFULLY TO EBAY ===");
      return res.status(StatusCodes.OK).json({
        status: StatusCodes.OK,
        message: ReasonPhrases.OK,
        data: message
      });
    } catch (error: any) {
      console.error("=== EBAY CHAT: ERROR SENDING MESSAGE ===", error);
      return res.status(StatusCodes.INTERNAL_SERVER_ERROR).json({
        status: StatusCodes.INTERNAL_SERVER_ERROR,
        message: ReasonPhrases.INTERNAL_SERVER_ERROR,
        error: "Failed to send message",
        details: error.message,
      });
    }
  },

  getMessages: async (req: Request, res: Response): Promise<any> => {
    try {
      console.log("=== EBAY CHAT: GETTING MESSAGES FROM EBAY ===");
      
      const { ebayItemId, buyerUsername } = req.params;
      const page = parseInt(req.query.page as string) || 1;
      const limit = parseInt(req.query.limit as string) || 50;
      
      const accessToken = await getStoredEbayUserAccessToken();
      if (!accessToken) {
        return res.status(StatusCodes.UNAUTHORIZED).json({
          status: StatusCodes.UNAUTHORIZED,
          message: "No valid eBay access token available",
        });
      }

      // Get messages directly from eBay API
      const messages = await EbayChatService.getMessagesFromEbay(accessToken, ebayItemId);
      
      // Filter by buyer if specified
      const filteredMessages = buyerUsername ? 
        messages.filter((msg: IEbayChat) => msg.buyerUsername === buyerUsername) : 
        messages;

      // Apply pagination
      const startIndex = (page - 1) * limit;
      const paginatedMessages = filteredMessages.slice(startIndex, startIndex + limit);

      return res.status(StatusCodes.OK).json({
        status: StatusCodes.OK,
        message: ReasonPhrases.OK,
        data: {
          messages: paginatedMessages,
          total: filteredMessages.length,
          page,
          limit
        }
      });
    } catch (error: any) {
      console.error("Error getting messages from eBay:", error);
      return res.status(StatusCodes.INTERNAL_SERVER_ERROR).json({
        status: StatusCodes.INTERNAL_SERVER_ERROR,
        message: ReasonPhrases.INTERNAL_SERVER_ERROR,
        error: "Failed to get messages",
        details: error.message,
      });
    }
  },

  getConversations: async (req: Request, res: Response): Promise<any> => {
    try {
      console.log("=== EBAY CHAT: GETTING CONVERSATIONS FROM EBAY ===");
      
      const sellerUsername = req.params.sellerUsername || "current_seller";
      
      const accessToken = await getStoredEbayUserAccessToken();
      if (!accessToken) {
        return res.status(StatusCodes.UNAUTHORIZED).json({
          status: StatusCodes.UNAUTHORIZED,
          message: "No valid eBay access token available",
        });
      }

      // Get orders first to get item IDs
      const orders = await EbayChatService.getOrdersFromEbay(accessToken);
      const conversations: IEbayConversation[] = [];
      
      for (const order of orders) {
        if (order.OrderID && order.ItemArray) {
          for (const item of order.ItemArray) {
            if (item.ItemID) {
              // Get messages for this item
              const messages = await EbayChatService.getMessagesFromEbay(accessToken, item.ItemID);
              
              if (messages.length > 0) {
                // Group messages by buyer
                const buyerGroups = messages.reduce((groups: any, message: IEbayChat) => {
                  const buyer = message.buyerUsername;
                  if (!groups[buyer]) {
                    groups[buyer] = [];
                  }
                  groups[buyer].push(message);
                  return groups;
                }, {});

                // Create conversation for each buyer
                for (const [buyerUsername, buyerMessages] of Object.entries(buyerGroups)) {
                  const messages = buyerMessages as IEbayChat[];
                  const lastMessage = messages[messages.length - 1];
                  const unreadCount = messages.filter((msg: IEbayChat) => 
                    !msg.isRead && msg.messageType === EbayMessageType.BUYER_TO_SELLER
                  ).length;

                  conversations.push({
                    ebayItemId: item.ItemID,
                    orderId: order.OrderID,
                    buyerUsername,
                    sellerUsername,
                    itemTitle: item.Title || "Unknown Item",
                    itemPrice: item.TransactionPrice || 0,
                    lastMessage: lastMessage.content,
                    lastMessageAt: lastMessage.sentAt,
                    unreadCount,
                    totalMessages: messages.length
                  });
                }
              }
            }
          }
        }
      }

      // Sort by last message time
      conversations.sort((a, b) => new Date(b.lastMessageAt).getTime() - new Date(a.lastMessageAt).getTime());

      return res.status(StatusCodes.OK).json({
        status: StatusCodes.OK,
        message: ReasonPhrases.OK,
        data: {
          conversations,
          total: conversations.length
        }
      });
    } catch (error: any) {
      console.error("Error getting conversations from eBay:", error);
      return res.status(StatusCodes.INTERNAL_SERVER_ERROR).json({
        status: StatusCodes.INTERNAL_SERVER_ERROR,
        message: ReasonPhrases.INTERNAL_SERVER_ERROR,
        error: "Failed to get conversations",
        details: error.message,
      });
    }
  },

  markAsRead: async (req: Request, res: Response): Promise<any> => {
    try {
      console.log("=== EBAY CHAT: MARKING MESSAGE AS READ ===");
      
      const { messageId } = req.params;
      
      // Since we're not storing in DB, we'll just return success
      // In a real implementation, you might want to call eBay API to mark as read
      console.log("Message marked as read (no DB storage)");
      
      return res.status(StatusCodes.OK).json({
        status: StatusCodes.OK,
        message: ReasonPhrases.OK,
        data: { messageId, markedAsRead: true }
      });
    } catch (error: any) {
      console.error("Error marking message as read:", error);
      return res.status(StatusCodes.INTERNAL_SERVER_ERROR).json({
        status: StatusCodes.INTERNAL_SERVER_ERROR,
        message: ReasonPhrases.INTERNAL_SERVER_ERROR,
        error: "Failed to mark message as read",
        details: error.message,
      });
    }
  },

  markConversationAsRead: async (req: Request, res: Response): Promise<any> => {
    try {
      console.log("=== EBAY CHAT: MARKING CONVERSATION AS READ ===");
      
      const { ebayItemId, buyerUsername } = req.params;
      
      // Since we're not storing in DB, we'll just log
      console.log(`Conversation marked as read for item ${ebayItemId} and buyer ${buyerUsername} (no DB storage)`);
      
      return res.status(StatusCodes.OK).json({
        status: StatusCodes.OK,
        message: ReasonPhrases.OK,
        data: { ebayItemId, buyerUsername, markedAsRead: true }
      });
    } catch (error: any) {
      console.error("Error marking conversation as read:", error);
      return res.status(StatusCodes.INTERNAL_SERVER_ERROR).json({
        status: StatusCodes.INTERNAL_SERVER_ERROR,
        message: ReasonPhrases.INTERNAL_SERVER_ERROR,
        error: "Failed to mark conversation as read",
        details: error.message,
      });
    }
  },

  // eBay API integration
  syncEbayMessages: async (req: Request, res: Response): Promise<any> => {
    try {
      console.log("=== EBAY CHAT: SYNCING MESSAGES FROM EBAY ===");
      
      const sellerUsername = req.params.sellerUsername || "current_seller";
      
      const accessToken = await getStoredEbayUserAccessToken();
      if (!accessToken) {
        return res.status(StatusCodes.UNAUTHORIZED).json({
          status: StatusCodes.UNAUTHORIZED,
          message: "No valid eBay access token available",
        });
      }

      // Get orders first to get item IDs
      const orders = await EbayChatService.getOrdersFromEbay(accessToken);
      console.log(`Found ${orders.length} orders from eBay`);
      
      for (const order of orders) {
        if (order.OrderID && order.ItemArray) {
          for (const item of order.ItemArray) {
            if (item.ItemID) {
              console.log(`Getting messages for item ${item.ItemID}`);
              // Get messages for this item (no storage, just API call)
              await EbayChatService.getMessagesFromEbay(accessToken, item.ItemID);
            }
          }
        }
      }

      console.log("=== EBAY CHAT: MESSAGE SYNC COMPLETED ===");
      
      return res.status(StatusCodes.OK).json({
        status: StatusCodes.OK,
        message: ReasonPhrases.OK,
        data: { 
          synced: true, 
          ordersProcessed: orders.length 
        }
      });
    } catch (error: any) {
      console.error("=== EBAY CHAT: ERROR SYNCING MESSAGES ===", error);
      return res.status(StatusCodes.INTERNAL_SERVER_ERROR).json({
        status: StatusCodes.INTERNAL_SERVER_ERROR,
        message: ReasonPhrases.INTERNAL_SERVER_ERROR,
        error: "Failed to sync messages",
        details: error.message,
      });
    }
  },

  sendEbayMessage: async (messageData: Partial<IEbayChat>): Promise<boolean> => {
    try {
<<<<<<< HEAD
      const token = await getStoredEbayAccessToken();
      if (!token) {
        throw new Error("Missing or invalid eBay access token");
      }

      // First, get or create conversation
      const conversationId = await EbayChatService.getOrCreateConversation(
        messageData.ebayItemId!,
        messageData.buyerUsername!
      );

      const requestBody = {
        message: {
          body: messageData.content,
          subject: messageData.subject || "Message from seller",
        },
      };
=======
      const accessToken = await getStoredEbayUserAccessToken();
      if (!accessToken) {
        throw new Error("No valid eBay access token available");
      }
>>>>>>> 4ecb3a51

      // Use eBay Trading API to send message
      const response = await fetch(`${ebayUrl}/ws/api.dll`, {
        method: "POST",
        headers: {
<<<<<<< HEAD
          Authorization: `Bearer ${token}`,
          "Content-Type": "application/json",
=======
          "X-EBAY-API-SITEID": "3", // UK site ID
          "X-EBAY-API-COMPATIBILITY-LEVEL": "967",
          "X-EBAY-API-CALL-NAME": "AddMemberMessage",
          "X-EBAY-API-IAF-TOKEN": accessToken,
          "Content-Type": "text/xml",
>>>>>>> 4ecb3a51
        },
        body: `
        <?xml version="1.0" encoding="utf-8"?>
        <AddMemberMessageRequest xmlns="urn:ebay:apis:eBLBaseComponents">
          <ErrorLanguage>en_US</ErrorLanguage>
          <WarningLevel>High</WarningLevel>
          <ItemID>${messageData.ebayItemId}</ItemID>
          <MemberMessage>
            <Body>${messageData.content}</Body>
            <DisplayText>${messageData.content}</DisplayText>
            <MessageType>AskSellerQuestion</MessageType>
            <QuestionType>General</QuestionType>
            <RecipientID>${messageData.buyerUsername}</RecipientID>
            <Subject>Message from seller</Subject>
          </MemberMessage>
        </AddMemberMessageRequest>
        `,
      });

      const responseText = await response.text();
      
      if (response.ok) {
        console.log("Message sent successfully to eBay");
        return true;
      } else {
        console.error("Failed to send message to eBay:", responseText);
        return false;
      }
    } catch (error) {
      console.error("Error sending message to eBay:", error);
      return false;
    }
  },

  // Utility functions
  getUnreadCount: async (req: Request, res: Response): Promise<any> => {
    try {
<<<<<<< HEAD
      const token = await getStoredEbayAccessToken();
      if (!token) {
        throw new Error("Missing or invalid eBay access token");
      }

      const response = await fetch(`${ebayRestUrl}/sell/messaging/v1/conversation/${conversationId}/messages`, {
        method: "GET",
        headers: {
          Authorization: `Bearer ${token}`,
          "Content-Type": "application/json",
        },
=======
      console.log("=== EBAY CHAT: GETTING UNREAD COUNT FROM EBAY ===");
      
      const sellerUsername = req.params.sellerUsername || "current_seller";
      
      const accessToken = await getStoredEbayUserAccessToken();
      if (!accessToken) {
        return res.status(StatusCodes.UNAUTHORIZED).json({
          status: StatusCodes.UNAUTHORIZED,
          message: "No valid eBay access token available",
        });
      }

      // Get all conversations and count unread messages
      const conversations = await EbayChatService.getConversationsInternal(sellerUsername);
      const totalUnread = conversations.reduce((sum: number, conv: any) => sum + conv.unreadCount, 0);
      
      return res.status(StatusCodes.OK).json({
        status: StatusCodes.OK,
        message: ReasonPhrases.OK,
        data: { unreadCount: totalUnread }
>>>>>>> 4ecb3a51
      });
    } catch (error: any) {
      console.error("Error getting unread count:", error);
      return res.status(StatusCodes.INTERNAL_SERVER_ERROR).json({
        status: StatusCodes.INTERNAL_SERVER_ERROR,
        message: ReasonPhrases.INTERNAL_SERVER_ERROR,
        error: "Failed to get unread count",
        details: error.message,
      });
    }
  },

  searchMessages: async (req: Request, res: Response): Promise<any> => {
    try {
      console.log("=== EBAY CHAT: SEARCHING MESSAGES FROM EBAY ===");
      
      const { query } = req.query;
      const sellerUsername = req.params.sellerUsername || "current_seller";
      
      if (!query || typeof query !== 'string') {
        return res.status(StatusCodes.BAD_REQUEST).json({
          status: StatusCodes.BAD_REQUEST,
          message: "Search query is required",
        });
      }
      
      const accessToken = await getStoredEbayUserAccessToken();
      if (!accessToken) {
        return res.status(StatusCodes.UNAUTHORIZED).json({
          status: StatusCodes.UNAUTHORIZED,
          message: "No valid eBay access token available",
        });
      }

      // Get all conversations and search through messages
      const conversations = await EbayChatService.getConversationsInternal(sellerUsername);
      const allMessages: IEbayChat[] = [];
      
      for (const conversation of conversations) {
        const messages = await EbayChatService.getMessagesInternal(conversation.ebayItemId, conversation.buyerUsername);
        allMessages.push(...messages);
      }

      // Filter messages by search query
      const filteredMessages = allMessages.filter(message => 
        message.content.toLowerCase().includes(query.toLowerCase())
      );

      return res.status(StatusCodes.OK).json({
        status: StatusCodes.OK,
        message: ReasonPhrases.OK,
        data: { 
          messages: filteredMessages,
          total: filteredMessages.length,
          query
        }
      });
    } catch (error: any) {
      console.error("Error searching messages:", error);
      return res.status(StatusCodes.INTERNAL_SERVER_ERROR).json({
        status: StatusCodes.INTERNAL_SERVER_ERROR,
        message: ReasonPhrases.INTERNAL_SERVER_ERROR,
        error: "Failed to search messages",
        details: error.message,
      });
    }
  },

  updateConversation: async (
    ebayItemId: string,
    buyerUsername: string,
    sellerUsername: string,
    updateData: Partial<IEbayConversation>
  ): Promise<void> => {
    try {
<<<<<<< HEAD
      const token = await getStoredEbayAccessToken();
      if (!token) {
        throw new Error("Missing or invalid eBay access token");
      }
=======
      // Since we're not storing in DB, we'll just log
      console.log("Conversation update requested (no DB storage):", {
        ebayItemId,
        buyerUsername,
        sellerUsername,
        updateData
      });
    } catch (error) {
      console.error("Error updating conversation:", error);
      throw error;
    }
  },
>>>>>>> 4ecb3a51

  // Helper methods for eBay API integration
  getOrdersFromEbay: async (accessToken: string): Promise<any[]> => {
    try {
      const currentDate = Date.now();
      const startDate = currentDate - 25 * 24 * 60 * 60 * 1000; // 25 days ago
      const endDate = currentDate;
      const formattedStartDate = new Date(startDate).toISOString();
      const formattedEndDate = new Date(endDate).toISOString();

      const response = await fetch(`${ebayUrl}/ws/api.dll`, {
        method: "POST",
        headers: {
<<<<<<< HEAD
          Authorization: `Bearer ${token}`,
          "Content-Type": "application/json",
=======
          "X-EBAY-API-SITEID": "3",
          "X-EBAY-API-COMPATIBILITY-LEVEL": "967",
          "X-EBAY-API-CALL-NAME": "GetOrders",
          "X-EBAY-API-IAF-TOKEN": accessToken,
          "Content-Type": "text/xml",
>>>>>>> 4ecb3a51
        },
        body: `
        <?xml version="1.0" encoding="utf-8"?>
        <GetOrdersRequest xmlns="urn:ebay:apis:eBLBaseComponents">
          <ErrorLanguage>en_US</ErrorLanguage>
          <WarningLevel>High</WarningLevel>
          <CreateTimeFrom>${formattedStartDate}</CreateTimeFrom>
          <CreateTimeTo>${formattedEndDate}</CreateTimeTo>
          <OrderRole>Seller</OrderRole>
          <OrderStatus>All</OrderStatus>
          <NumberOfDays>25</NumberOfDays>
        </GetOrdersRequest>
        `,
      });

      const responseText = await response.text();
      
      if (response.ok) {
        // Parse XML response to get orders
        const orders = EbayChatService.parseOrdersFromXml(responseText);
        return orders;
      } else {
        console.error("Failed to get orders from eBay:", responseText);
        return [];
      }
    } catch (error) {
      console.error("Error getting orders from eBay:", error);
      return [];
    }
  },

  getMessagesFromEbay: async (accessToken: string, itemId: string): Promise<IEbayChat[]> => {
    try {
<<<<<<< HEAD
      const token = await getStoredEbayAccessToken();
      if (!token) {
        throw new Error("Missing or invalid eBay access token");
      }

      // Try to get existing conversation
      const response = await fetch(`${ebayRestUrl}/sell/messaging/v1/conversation?orderId=${ebayItemId}`, {
        method: "GET",
        headers: {
          Authorization: `Bearer ${token}`,
          "Content-Type": "application/json",
        },
      });

      if (response.ok) {
        const result = await response.json();
        if (result.conversations && result.conversations.length > 0) {
          return result.conversations[0].conversationId;
        }
      }

      // If no conversation exists, create one
      const createResponse = await fetch(`${ebayRestUrl}/sell/messaging/v1/conversation`, {
        method: "POST",
        headers: {
          Authorization: `Bearer ${token}`,
          "Content-Type": "application/json",
=======
      // Get messages for this item using eBay API
      const response = await fetch(`${ebayUrl}/ws/api.dll`, {
        method: "POST",
        headers: {
          "X-EBAY-API-SITEID": "3",
          "X-EBAY-API-COMPATIBILITY-LEVEL": "967",
          "X-EBAY-API-CALL-NAME": "GetMemberMessages",
          "X-EBAY-API-IAF-TOKEN": accessToken,
          "Content-Type": "text/xml",
>>>>>>> 4ecb3a51
        },
        body: `
        <?xml version="1.0" encoding="utf-8"?>
        <GetMemberMessagesRequest xmlns="urn:ebay:apis:eBLBaseComponents">
          <ErrorLanguage>en_US</ErrorLanguage>
          <WarningLevel>High</WarningLevel>
          <ItemID>${itemId}</ItemID>
          <MailMessageType>All</MailMessageType>
        </GetMemberMessagesRequest>
        `,
      });

      const responseText = await response.text();
      
      if (response.ok) {
        const messages = EbayChatService.parseMessagesFromXml(responseText, itemId);
        return messages;
      } else {
        console.error("Failed to get messages from eBay:", responseText);
        return [];
      }
    } catch (error) {
      console.error("Error getting messages from eBay:", error);
      return [];
    }
  },

  syncMessagesForItem: async (accessToken: string, itemId: string, orderId: string, sellerUsername: string): Promise<void> => {
    try {
      // Get messages for this item (no storage)
      await EbayChatService.getMessagesFromEbay(accessToken, itemId);
    } catch (error) {
      console.error("Error syncing messages for item:", error);
    }
  },

  parseOrdersFromXml: (xmlText: string): any[] => {
    // Simple XML parsing for orders
    // In a real implementation, you'd use a proper XML parser
    const orders: any[] = [];
    
    // Extract OrderID and ItemArray from XML
    const orderMatches = xmlText.match(/<OrderID>(.*?)<\/OrderID>/g);
    const itemMatches = xmlText.match(/<ItemID>(.*?)<\/ItemID>/g);
    const titleMatches = xmlText.match(/<ItemTitle>(.*?)<\/ItemTitle>/g);
    const priceMatches = xmlText.match(/<TransactionPrice>(.*?)<\/TransactionPrice>/g);
    
    if (orderMatches && itemMatches) {
      for (let i = 0; i < orderMatches.length; i++) {
        const orderId = orderMatches[i].replace(/<\/?OrderID>/g, '');
        const itemId = itemMatches[i] ? itemMatches[i].replace(/<\/?ItemID>/g, '') : '';
        const title = titleMatches && titleMatches[i] ? titleMatches[i].replace(/<\/?ItemTitle>/g, '') : 'Unknown Item';
        const price = priceMatches && priceMatches[i] ? parseFloat(priceMatches[i].replace(/<\/?TransactionPrice>/g, '')) : 0;
        
        orders.push({
          OrderID: orderId,
          ItemArray: [{ 
            ItemID: itemId,
            Title: title,
            TransactionPrice: price
          }]
        });
      }
    }
    
    return orders;
  },

  parseMessagesFromXml: (xmlText: string, itemId: string): IEbayChat[] => {
    // Simple XML parsing for messages
    // In a real implementation, you'd use a proper XML parser
    const messages: IEbayChat[] = [];
    
    // Extract message data from XML
    const messageMatches = xmlText.match(/<MemberMessage>(.*?)<\/MemberMessage>/gs);
    
    if (messageMatches) {
      for (const messageMatch of messageMatches) {
        const senderMatch = messageMatch.match(/<Sender>(.*?)<\/Sender>/);
        const recipientMatch = messageMatch.match(/<RecipientID>(.*?)<\/RecipientID>/);
        const bodyMatch = messageMatch.match(/<Body>(.*?)<\/Body>/);
        const timestampMatch = messageMatch.match(/<MessageTime>(.*?)<\/MessageTime>/);
        
        if (senderMatch && recipientMatch && bodyMatch) {
          const sender = senderMatch[1];
          const recipient = recipientMatch[1];
          const content = bodyMatch[1];
          const timestamp = timestampMatch ? timestampMatch[1] : new Date().toISOString();
          
          // Determine message type based on sender/recipient
          const messageType = sender.includes('seller') ? EbayMessageType.SELLER_TO_BUYER : EbayMessageType.BUYER_TO_SELLER;
          
          messages.push({
            ebayItemId: itemId,
            buyerUsername: messageType === EbayMessageType.BUYER_TO_SELLER ? sender : recipient,
            sellerUsername: messageType === EbayMessageType.SELLER_TO_BUYER ? sender : recipient,
            messageType,
            content,
            status: EbayMessageStatus.DELIVERED,
            sentAt: new Date(timestamp),
            isRead: false
          });
        }
      }
    }
    
    return messages;
  },

  saveMessageFromEbay: async (message: IEbayApiMessage, itemId: string, orderId: string, sellerUsername: string): Promise<void> => {
    try {
      // Since we're not storing in DB, we'll just log
      console.log("Message from eBay received (no DB storage):", {
        message,
        itemId,
        orderId,
        sellerUsername
      });
    } catch (error) {
      console.error("Error processing message from eBay:", error);
    }
  },
<<<<<<< HEAD
=======

  // Internal methods for use within the service
  getConversationsInternal: async (sellerUsername: string): Promise<IEbayConversation[]> => {
    try {
      const accessToken = await getStoredEbayUserAccessToken();
      if (!accessToken) {
        throw new Error("No valid eBay access token available");
      }

      // Get orders first to get item IDs
      const orders = await EbayChatService.getOrdersFromEbay(accessToken);
      const conversations: IEbayConversation[] = [];
      
      for (const order of orders) {
        if (order.OrderID && order.ItemArray) {
          for (const item of order.ItemArray) {
            if (item.ItemID) {
              // Get messages for this item
              const messages = await EbayChatService.getMessagesFromEbay(accessToken, item.ItemID);
              
              if (messages.length > 0) {
                // Group messages by buyer
                const buyerGroups = messages.reduce((groups: any, message: IEbayChat) => {
                  const buyer = message.buyerUsername;
                  if (!groups[buyer]) {
                    groups[buyer] = [];
                  }
                  groups[buyer].push(message);
                  return groups;
                }, {});

                // Create conversation for each buyer
                for (const [buyerUsername, buyerMessages] of Object.entries(buyerGroups)) {
                  const messages = buyerMessages as IEbayChat[];
                  const lastMessage = messages[messages.length - 1];
                  const unreadCount = messages.filter((msg: IEbayChat) => 
                    !msg.isRead && msg.messageType === EbayMessageType.BUYER_TO_SELLER
                  ).length;

                  conversations.push({
                    ebayItemId: item.ItemID,
                    orderId: order.OrderID,
                    buyerUsername,
                    sellerUsername,
                    itemTitle: item.Title || "Unknown Item",
                    itemPrice: item.TransactionPrice || 0,
                    lastMessage: lastMessage.content,
                    lastMessageAt: lastMessage.sentAt,
                    unreadCount,
                    totalMessages: messages.length
                  });
                }
              }
            }
          }
        }
      }

      // Sort by last message time
      conversations.sort((a, b) => new Date(b.lastMessageAt).getTime() - new Date(a.lastMessageAt).getTime());

      return conversations;
    } catch (error) {
      console.error("Error getting conversations from eBay:", error);
      throw error;
    }
  },

  getMessagesInternal: async (ebayItemId: string, buyerUsername: string, page: number = 1, limit: number = 50): Promise<IEbayChat[]> => {
    try {
      const accessToken = await getStoredEbayUserAccessToken();
      if (!accessToken) {
        throw new Error("No valid eBay access token available");
      }

      // Get messages directly from eBay API
      const messages = await EbayChatService.getMessagesFromEbay(accessToken, ebayItemId);
      
      // Filter by buyer if specified
      const filteredMessages = buyerUsername ? 
        messages.filter((msg: IEbayChat) => msg.buyerUsername === buyerUsername) : 
        messages;

      // Apply pagination
      const startIndex = (page - 1) * limit;
      const paginatedMessages = filteredMessages.slice(startIndex, startIndex + limit);

      return paginatedMessages;
    } catch (error) {
      console.error("Error getting messages from eBay:", error);
      throw error;
    }
  }
>>>>>>> 4ecb3a51
};<|MERGE_RESOLUTION|>--- conflicted
+++ resolved
@@ -10,19 +10,6 @@
   IEbayApiMessage,
   IEbayApiConversation,
 } from "@/contracts/ebay-chat.contract";
-<<<<<<< HEAD
-import { getStoredEbayAccessToken } from "@/utils/ebay-helpers.util";
-
-const type =
-  process.env.EBAY_TOKEN_ENV === "production" || process.env.EBAY_TOKEN_ENV === "sandbox"
-    ? process.env.EBAY_TOKEN_ENV
-    : "production";
-const ebayRestUrl = type === "production" ? "https://api.ebay.com" : "https://api.sandbox.ebay.com";
-
-export const EbayChatService: IEbayChatService = {
-  // Core messaging functions
-  sendMessage: async (messageData: Partial<IEbayChat>): Promise<IEbayChat> => {
-=======
 import { getStoredEbayUserAccessToken } from "@/utils/ebay-helpers.util";
 
 const type = process.env.EBAY_TOKEN_ENV === "production" ? "production" : "sandbox";
@@ -31,12 +18,11 @@
 export const EbayChatService = {
   // Core messaging functions - Direct eBay API calls
   sendMessage: async (req: Request, res: Response): Promise<any> => {
->>>>>>> 4ecb3a51
     try {
       console.log("=== EBAY CHAT: SENDING MESSAGE TO EBAY ===");
-      
+
       const { ebayItemId, buyerUsername, content, orderId, sellerUsername } = req.body;
-      
+
       // Validate required fields
       if (!ebayItemId || !buyerUsername || !content) {
         return res.status(StatusCodes.BAD_REQUEST).json({
@@ -50,12 +36,12 @@
         buyerUsername,
         content,
         orderId,
-        sellerUsername: sellerUsername || "current_seller"
+        sellerUsername: sellerUsername || "current_seller",
       };
 
       // Send message directly to eBay API
       const success = await EbayChatService.sendEbayMessage(messageData);
-      
+
       if (!success) {
         return res.status(StatusCodes.INTERNAL_SERVER_ERROR).json({
           status: StatusCodes.INTERNAL_SERVER_ERROR,
@@ -73,14 +59,14 @@
         content: messageData.content!,
         status: EbayMessageStatus.SENT,
         sentAt: new Date(),
-        isRead: false
+        isRead: false,
       };
 
       console.log("=== EBAY CHAT: MESSAGE SENT SUCCESSFULLY TO EBAY ===");
       return res.status(StatusCodes.OK).json({
         status: StatusCodes.OK,
         message: ReasonPhrases.OK,
-        data: message
+        data: message,
       });
     } catch (error: any) {
       console.error("=== EBAY CHAT: ERROR SENDING MESSAGE ===", error);
@@ -96,11 +82,11 @@
   getMessages: async (req: Request, res: Response): Promise<any> => {
     try {
       console.log("=== EBAY CHAT: GETTING MESSAGES FROM EBAY ===");
-      
+
       const { ebayItemId, buyerUsername } = req.params;
       const page = parseInt(req.query.page as string) || 1;
       const limit = parseInt(req.query.limit as string) || 50;
-      
+
       const accessToken = await getStoredEbayUserAccessToken();
       if (!accessToken) {
         return res.status(StatusCodes.UNAUTHORIZED).json({
@@ -111,11 +97,11 @@
 
       // Get messages directly from eBay API
       const messages = await EbayChatService.getMessagesFromEbay(accessToken, ebayItemId);
-      
+
       // Filter by buyer if specified
-      const filteredMessages = buyerUsername ? 
-        messages.filter((msg: IEbayChat) => msg.buyerUsername === buyerUsername) : 
-        messages;
+      const filteredMessages = buyerUsername
+        ? messages.filter((msg: IEbayChat) => msg.buyerUsername === buyerUsername)
+        : messages;
 
       // Apply pagination
       const startIndex = (page - 1) * limit;
@@ -128,8 +114,8 @@
           messages: paginatedMessages,
           total: filteredMessages.length,
           page,
-          limit
-        }
+          limit,
+        },
       });
     } catch (error: any) {
       console.error("Error getting messages from eBay:", error);
@@ -145,9 +131,9 @@
   getConversations: async (req: Request, res: Response): Promise<any> => {
     try {
       console.log("=== EBAY CHAT: GETTING CONVERSATIONS FROM EBAY ===");
-      
+
       const sellerUsername = req.params.sellerUsername || "current_seller";
-      
+
       const accessToken = await getStoredEbayUserAccessToken();
       if (!accessToken) {
         return res.status(StatusCodes.UNAUTHORIZED).json({
@@ -159,14 +145,14 @@
       // Get orders first to get item IDs
       const orders = await EbayChatService.getOrdersFromEbay(accessToken);
       const conversations: IEbayConversation[] = [];
-      
+
       for (const order of orders) {
         if (order.OrderID && order.ItemArray) {
           for (const item of order.ItemArray) {
             if (item.ItemID) {
               // Get messages for this item
               const messages = await EbayChatService.getMessagesFromEbay(accessToken, item.ItemID);
-              
+
               if (messages.length > 0) {
                 // Group messages by buyer
                 const buyerGroups = messages.reduce((groups: any, message: IEbayChat) => {
@@ -182,8 +168,8 @@
                 for (const [buyerUsername, buyerMessages] of Object.entries(buyerGroups)) {
                   const messages = buyerMessages as IEbayChat[];
                   const lastMessage = messages[messages.length - 1];
-                  const unreadCount = messages.filter((msg: IEbayChat) => 
-                    !msg.isRead && msg.messageType === EbayMessageType.BUYER_TO_SELLER
+                  const unreadCount = messages.filter(
+                    (msg: IEbayChat) => !msg.isRead && msg.messageType === EbayMessageType.BUYER_TO_SELLER
                   ).length;
 
                   conversations.push({
@@ -196,7 +182,7 @@
                     lastMessage: lastMessage.content,
                     lastMessageAt: lastMessage.sentAt,
                     unreadCount,
-                    totalMessages: messages.length
+                    totalMessages: messages.length,
                   });
                 }
               }
@@ -213,8 +199,8 @@
         message: ReasonPhrases.OK,
         data: {
           conversations,
-          total: conversations.length
-        }
+          total: conversations.length,
+        },
       });
     } catch (error: any) {
       console.error("Error getting conversations from eBay:", error);
@@ -230,17 +216,17 @@
   markAsRead: async (req: Request, res: Response): Promise<any> => {
     try {
       console.log("=== EBAY CHAT: MARKING MESSAGE AS READ ===");
-      
+
       const { messageId } = req.params;
-      
+
       // Since we're not storing in DB, we'll just return success
       // In a real implementation, you might want to call eBay API to mark as read
       console.log("Message marked as read (no DB storage)");
-      
+
       return res.status(StatusCodes.OK).json({
         status: StatusCodes.OK,
         message: ReasonPhrases.OK,
-        data: { messageId, markedAsRead: true }
+        data: { messageId, markedAsRead: true },
       });
     } catch (error: any) {
       console.error("Error marking message as read:", error);
@@ -256,16 +242,16 @@
   markConversationAsRead: async (req: Request, res: Response): Promise<any> => {
     try {
       console.log("=== EBAY CHAT: MARKING CONVERSATION AS READ ===");
-      
+
       const { ebayItemId, buyerUsername } = req.params;
-      
+
       // Since we're not storing in DB, we'll just log
       console.log(`Conversation marked as read for item ${ebayItemId} and buyer ${buyerUsername} (no DB storage)`);
-      
+
       return res.status(StatusCodes.OK).json({
         status: StatusCodes.OK,
         message: ReasonPhrases.OK,
-        data: { ebayItemId, buyerUsername, markedAsRead: true }
+        data: { ebayItemId, buyerUsername, markedAsRead: true },
       });
     } catch (error: any) {
       console.error("Error marking conversation as read:", error);
@@ -282,9 +268,9 @@
   syncEbayMessages: async (req: Request, res: Response): Promise<any> => {
     try {
       console.log("=== EBAY CHAT: SYNCING MESSAGES FROM EBAY ===");
-      
+
       const sellerUsername = req.params.sellerUsername || "current_seller";
-      
+
       const accessToken = await getStoredEbayUserAccessToken();
       if (!accessToken) {
         return res.status(StatusCodes.UNAUTHORIZED).json({
@@ -296,7 +282,7 @@
       // Get orders first to get item IDs
       const orders = await EbayChatService.getOrdersFromEbay(accessToken);
       console.log(`Found ${orders.length} orders from eBay`);
-      
+
       for (const order of orders) {
         if (order.OrderID && order.ItemArray) {
           for (const item of order.ItemArray) {
@@ -310,14 +296,14 @@
       }
 
       console.log("=== EBAY CHAT: MESSAGE SYNC COMPLETED ===");
-      
+
       return res.status(StatusCodes.OK).json({
         status: StatusCodes.OK,
         message: ReasonPhrases.OK,
-        data: { 
-          synced: true, 
-          ordersProcessed: orders.length 
-        }
+        data: {
+          synced: true,
+          ordersProcessed: orders.length,
+        },
       });
     } catch (error: any) {
       console.error("=== EBAY CHAT: ERROR SYNCING MESSAGES ===", error);
@@ -332,45 +318,20 @@
 
   sendEbayMessage: async (messageData: Partial<IEbayChat>): Promise<boolean> => {
     try {
-<<<<<<< HEAD
-      const token = await getStoredEbayAccessToken();
-      if (!token) {
-        throw new Error("Missing or invalid eBay access token");
-      }
-
-      // First, get or create conversation
-      const conversationId = await EbayChatService.getOrCreateConversation(
-        messageData.ebayItemId!,
-        messageData.buyerUsername!
-      );
-
-      const requestBody = {
-        message: {
-          body: messageData.content,
-          subject: messageData.subject || "Message from seller",
-        },
-      };
-=======
       const accessToken = await getStoredEbayUserAccessToken();
       if (!accessToken) {
         throw new Error("No valid eBay access token available");
       }
->>>>>>> 4ecb3a51
 
       // Use eBay Trading API to send message
       const response = await fetch(`${ebayUrl}/ws/api.dll`, {
         method: "POST",
         headers: {
-<<<<<<< HEAD
-          Authorization: `Bearer ${token}`,
-          "Content-Type": "application/json",
-=======
           "X-EBAY-API-SITEID": "3", // UK site ID
           "X-EBAY-API-COMPATIBILITY-LEVEL": "967",
           "X-EBAY-API-CALL-NAME": "AddMemberMessage",
           "X-EBAY-API-IAF-TOKEN": accessToken,
           "Content-Type": "text/xml",
->>>>>>> 4ecb3a51
         },
         body: `
         <?xml version="1.0" encoding="utf-8"?>
@@ -391,7 +352,7 @@
       });
 
       const responseText = await response.text();
-      
+
       if (response.ok) {
         console.log("Message sent successfully to eBay");
         return true;
@@ -408,23 +369,10 @@
   // Utility functions
   getUnreadCount: async (req: Request, res: Response): Promise<any> => {
     try {
-<<<<<<< HEAD
-      const token = await getStoredEbayAccessToken();
-      if (!token) {
-        throw new Error("Missing or invalid eBay access token");
-      }
-
-      const response = await fetch(`${ebayRestUrl}/sell/messaging/v1/conversation/${conversationId}/messages`, {
-        method: "GET",
-        headers: {
-          Authorization: `Bearer ${token}`,
-          "Content-Type": "application/json",
-        },
-=======
       console.log("=== EBAY CHAT: GETTING UNREAD COUNT FROM EBAY ===");
-      
+
       const sellerUsername = req.params.sellerUsername || "current_seller";
-      
+
       const accessToken = await getStoredEbayUserAccessToken();
       if (!accessToken) {
         return res.status(StatusCodes.UNAUTHORIZED).json({
@@ -436,12 +384,11 @@
       // Get all conversations and count unread messages
       const conversations = await EbayChatService.getConversationsInternal(sellerUsername);
       const totalUnread = conversations.reduce((sum: number, conv: any) => sum + conv.unreadCount, 0);
-      
+
       return res.status(StatusCodes.OK).json({
         status: StatusCodes.OK,
         message: ReasonPhrases.OK,
-        data: { unreadCount: totalUnread }
->>>>>>> 4ecb3a51
+        data: { unreadCount: totalUnread },
       });
     } catch (error: any) {
       console.error("Error getting unread count:", error);
@@ -457,17 +404,17 @@
   searchMessages: async (req: Request, res: Response): Promise<any> => {
     try {
       console.log("=== EBAY CHAT: SEARCHING MESSAGES FROM EBAY ===");
-      
+
       const { query } = req.query;
       const sellerUsername = req.params.sellerUsername || "current_seller";
-      
-      if (!query || typeof query !== 'string') {
+
+      if (!query || typeof query !== "string") {
         return res.status(StatusCodes.BAD_REQUEST).json({
           status: StatusCodes.BAD_REQUEST,
           message: "Search query is required",
         });
       }
-      
+
       const accessToken = await getStoredEbayUserAccessToken();
       if (!accessToken) {
         return res.status(StatusCodes.UNAUTHORIZED).json({
@@ -479,25 +426,25 @@
       // Get all conversations and search through messages
       const conversations = await EbayChatService.getConversationsInternal(sellerUsername);
       const allMessages: IEbayChat[] = [];
-      
+
       for (const conversation of conversations) {
         const messages = await EbayChatService.getMessagesInternal(conversation.ebayItemId, conversation.buyerUsername);
         allMessages.push(...messages);
       }
 
       // Filter messages by search query
-      const filteredMessages = allMessages.filter(message => 
+      const filteredMessages = allMessages.filter((message) =>
         message.content.toLowerCase().includes(query.toLowerCase())
       );
 
       return res.status(StatusCodes.OK).json({
         status: StatusCodes.OK,
         message: ReasonPhrases.OK,
-        data: { 
+        data: {
           messages: filteredMessages,
           total: filteredMessages.length,
-          query
-        }
+          query,
+        },
       });
     } catch (error: any) {
       console.error("Error searching messages:", error);
@@ -517,25 +464,18 @@
     updateData: Partial<IEbayConversation>
   ): Promise<void> => {
     try {
-<<<<<<< HEAD
-      const token = await getStoredEbayAccessToken();
-      if (!token) {
-        throw new Error("Missing or invalid eBay access token");
-      }
-=======
       // Since we're not storing in DB, we'll just log
       console.log("Conversation update requested (no DB storage):", {
         ebayItemId,
         buyerUsername,
         sellerUsername,
-        updateData
+        updateData,
       });
     } catch (error) {
       console.error("Error updating conversation:", error);
       throw error;
     }
   },
->>>>>>> 4ecb3a51
 
   // Helper methods for eBay API integration
   getOrdersFromEbay: async (accessToken: string): Promise<any[]> => {
@@ -549,16 +489,11 @@
       const response = await fetch(`${ebayUrl}/ws/api.dll`, {
         method: "POST",
         headers: {
-<<<<<<< HEAD
-          Authorization: `Bearer ${token}`,
-          "Content-Type": "application/json",
-=======
           "X-EBAY-API-SITEID": "3",
           "X-EBAY-API-COMPATIBILITY-LEVEL": "967",
           "X-EBAY-API-CALL-NAME": "GetOrders",
           "X-EBAY-API-IAF-TOKEN": accessToken,
           "Content-Type": "text/xml",
->>>>>>> 4ecb3a51
         },
         body: `
         <?xml version="1.0" encoding="utf-8"?>
@@ -575,7 +510,7 @@
       });
 
       const responseText = await response.text();
-      
+
       if (response.ok) {
         // Parse XML response to get orders
         const orders = EbayChatService.parseOrdersFromXml(responseText);
@@ -592,35 +527,6 @@
 
   getMessagesFromEbay: async (accessToken: string, itemId: string): Promise<IEbayChat[]> => {
     try {
-<<<<<<< HEAD
-      const token = await getStoredEbayAccessToken();
-      if (!token) {
-        throw new Error("Missing or invalid eBay access token");
-      }
-
-      // Try to get existing conversation
-      const response = await fetch(`${ebayRestUrl}/sell/messaging/v1/conversation?orderId=${ebayItemId}`, {
-        method: "GET",
-        headers: {
-          Authorization: `Bearer ${token}`,
-          "Content-Type": "application/json",
-        },
-      });
-
-      if (response.ok) {
-        const result = await response.json();
-        if (result.conversations && result.conversations.length > 0) {
-          return result.conversations[0].conversationId;
-        }
-      }
-
-      // If no conversation exists, create one
-      const createResponse = await fetch(`${ebayRestUrl}/sell/messaging/v1/conversation`, {
-        method: "POST",
-        headers: {
-          Authorization: `Bearer ${token}`,
-          "Content-Type": "application/json",
-=======
       // Get messages for this item using eBay API
       const response = await fetch(`${ebayUrl}/ws/api.dll`, {
         method: "POST",
@@ -630,7 +536,6 @@
           "X-EBAY-API-CALL-NAME": "GetMemberMessages",
           "X-EBAY-API-IAF-TOKEN": accessToken,
           "Content-Type": "text/xml",
->>>>>>> 4ecb3a51
         },
         body: `
         <?xml version="1.0" encoding="utf-8"?>
@@ -644,7 +549,7 @@
       });
 
       const responseText = await response.text();
-      
+
       if (response.ok) {
         const messages = EbayChatService.parseMessagesFromXml(responseText, itemId);
         return messages;
@@ -658,7 +563,12 @@
     }
   },
 
-  syncMessagesForItem: async (accessToken: string, itemId: string, orderId: string, sellerUsername: string): Promise<void> => {
+  syncMessagesForItem: async (
+    accessToken: string,
+    itemId: string,
+    orderId: string,
+    sellerUsername: string
+  ): Promise<void> => {
     try {
       // Get messages for this item (no storage)
       await EbayChatService.getMessagesFromEbay(accessToken, itemId);
@@ -671,31 +581,34 @@
     // Simple XML parsing for orders
     // In a real implementation, you'd use a proper XML parser
     const orders: any[] = [];
-    
+
     // Extract OrderID and ItemArray from XML
     const orderMatches = xmlText.match(/<OrderID>(.*?)<\/OrderID>/g);
     const itemMatches = xmlText.match(/<ItemID>(.*?)<\/ItemID>/g);
     const titleMatches = xmlText.match(/<ItemTitle>(.*?)<\/ItemTitle>/g);
     const priceMatches = xmlText.match(/<TransactionPrice>(.*?)<\/TransactionPrice>/g);
-    
+
     if (orderMatches && itemMatches) {
       for (let i = 0; i < orderMatches.length; i++) {
-        const orderId = orderMatches[i].replace(/<\/?OrderID>/g, '');
-        const itemId = itemMatches[i] ? itemMatches[i].replace(/<\/?ItemID>/g, '') : '';
-        const title = titleMatches && titleMatches[i] ? titleMatches[i].replace(/<\/?ItemTitle>/g, '') : 'Unknown Item';
-        const price = priceMatches && priceMatches[i] ? parseFloat(priceMatches[i].replace(/<\/?TransactionPrice>/g, '')) : 0;
-        
+        const orderId = orderMatches[i].replace(/<\/?OrderID>/g, "");
+        const itemId = itemMatches[i] ? itemMatches[i].replace(/<\/?ItemID>/g, "") : "";
+        const title = titleMatches && titleMatches[i] ? titleMatches[i].replace(/<\/?ItemTitle>/g, "") : "Unknown Item";
+        const price =
+          priceMatches && priceMatches[i] ? parseFloat(priceMatches[i].replace(/<\/?TransactionPrice>/g, "")) : 0;
+
         orders.push({
           OrderID: orderId,
-          ItemArray: [{ 
-            ItemID: itemId,
-            Title: title,
-            TransactionPrice: price
-          }]
-        });
-      }
-    }
-    
+          ItemArray: [
+            {
+              ItemID: itemId,
+              Title: title,
+              TransactionPrice: price,
+            },
+          ],
+        });
+      }
+    }
+
     return orders;
   },
 
@@ -703,26 +616,28 @@
     // Simple XML parsing for messages
     // In a real implementation, you'd use a proper XML parser
     const messages: IEbayChat[] = [];
-    
+
     // Extract message data from XML
     const messageMatches = xmlText.match(/<MemberMessage>(.*?)<\/MemberMessage>/gs);
-    
+
     if (messageMatches) {
       for (const messageMatch of messageMatches) {
         const senderMatch = messageMatch.match(/<Sender>(.*?)<\/Sender>/);
         const recipientMatch = messageMatch.match(/<RecipientID>(.*?)<\/RecipientID>/);
         const bodyMatch = messageMatch.match(/<Body>(.*?)<\/Body>/);
         const timestampMatch = messageMatch.match(/<MessageTime>(.*?)<\/MessageTime>/);
-        
+
         if (senderMatch && recipientMatch && bodyMatch) {
           const sender = senderMatch[1];
           const recipient = recipientMatch[1];
           const content = bodyMatch[1];
           const timestamp = timestampMatch ? timestampMatch[1] : new Date().toISOString();
-          
+
           // Determine message type based on sender/recipient
-          const messageType = sender.includes('seller') ? EbayMessageType.SELLER_TO_BUYER : EbayMessageType.BUYER_TO_SELLER;
-          
+          const messageType = sender.includes("seller")
+            ? EbayMessageType.SELLER_TO_BUYER
+            : EbayMessageType.BUYER_TO_SELLER;
+
           messages.push({
             ebayItemId: itemId,
             buyerUsername: messageType === EbayMessageType.BUYER_TO_SELLER ? sender : recipient,
@@ -731,30 +646,33 @@
             content,
             status: EbayMessageStatus.DELIVERED,
             sentAt: new Date(timestamp),
-            isRead: false
+            isRead: false,
           });
         }
       }
     }
-    
+
     return messages;
   },
 
-  saveMessageFromEbay: async (message: IEbayApiMessage, itemId: string, orderId: string, sellerUsername: string): Promise<void> => {
+  saveMessageFromEbay: async (
+    message: IEbayApiMessage,
+    itemId: string,
+    orderId: string,
+    sellerUsername: string
+  ): Promise<void> => {
     try {
       // Since we're not storing in DB, we'll just log
       console.log("Message from eBay received (no DB storage):", {
         message,
         itemId,
         orderId,
-        sellerUsername
+        sellerUsername,
       });
     } catch (error) {
       console.error("Error processing message from eBay:", error);
     }
   },
-<<<<<<< HEAD
-=======
 
   // Internal methods for use within the service
   getConversationsInternal: async (sellerUsername: string): Promise<IEbayConversation[]> => {
@@ -767,14 +685,14 @@
       // Get orders first to get item IDs
       const orders = await EbayChatService.getOrdersFromEbay(accessToken);
       const conversations: IEbayConversation[] = [];
-      
+
       for (const order of orders) {
         if (order.OrderID && order.ItemArray) {
           for (const item of order.ItemArray) {
             if (item.ItemID) {
               // Get messages for this item
               const messages = await EbayChatService.getMessagesFromEbay(accessToken, item.ItemID);
-              
+
               if (messages.length > 0) {
                 // Group messages by buyer
                 const buyerGroups = messages.reduce((groups: any, message: IEbayChat) => {
@@ -790,8 +708,8 @@
                 for (const [buyerUsername, buyerMessages] of Object.entries(buyerGroups)) {
                   const messages = buyerMessages as IEbayChat[];
                   const lastMessage = messages[messages.length - 1];
-                  const unreadCount = messages.filter((msg: IEbayChat) => 
-                    !msg.isRead && msg.messageType === EbayMessageType.BUYER_TO_SELLER
+                  const unreadCount = messages.filter(
+                    (msg: IEbayChat) => !msg.isRead && msg.messageType === EbayMessageType.BUYER_TO_SELLER
                   ).length;
 
                   conversations.push({
@@ -804,7 +722,7 @@
                     lastMessage: lastMessage.content,
                     lastMessageAt: lastMessage.sentAt,
                     unreadCount,
-                    totalMessages: messages.length
+                    totalMessages: messages.length,
                   });
                 }
               }
@@ -823,7 +741,12 @@
     }
   },
 
-  getMessagesInternal: async (ebayItemId: string, buyerUsername: string, page: number = 1, limit: number = 50): Promise<IEbayChat[]> => {
+  getMessagesInternal: async (
+    ebayItemId: string,
+    buyerUsername: string,
+    page: number = 1,
+    limit: number = 50
+  ): Promise<IEbayChat[]> => {
     try {
       const accessToken = await getStoredEbayUserAccessToken();
       if (!accessToken) {
@@ -832,11 +755,11 @@
 
       // Get messages directly from eBay API
       const messages = await EbayChatService.getMessagesFromEbay(accessToken, ebayItemId);
-      
+
       // Filter by buyer if specified
-      const filteredMessages = buyerUsername ? 
-        messages.filter((msg: IEbayChat) => msg.buyerUsername === buyerUsername) : 
-        messages;
+      const filteredMessages = buyerUsername
+        ? messages.filter((msg: IEbayChat) => msg.buyerUsername === buyerUsername)
+        : messages;
 
       // Apply pagination
       const startIndex = (page - 1) * limit;
@@ -847,6 +770,5 @@
       console.error("Error getting messages from eBay:", error);
       throw error;
     }
-  }
->>>>>>> 4ecb3a51
+  },
 };