import { Inventory, Listing, ProductCategory } from "@/models";
import mongoose from "mongoose";
<<<<<<< HEAD
=======
import dealsModel from "@/models/deals.model";
// Request deduplication cache
const pendingRequests = new Map();
const filterCache = new Map();
const CACHE_TIMEOUT = 5 * 60 * 1000; // 5 minutes

// Helper function to get cached data or create new request
async function getCachedOrFetch<T>(
  key: string,
  fetchFunction: () => Promise<T>,
  cacheTimeout: number = CACHE_TIMEOUT
): Promise<T> {
  // Check cache first
  const cached = filterCache.get(key);
  if (cached && Date.now() - cached.timestamp < cacheTimeout) {
    return cached.data;
  }

  // Check if request is already pending
  if (pendingRequests.has(key)) {
    return pendingRequests.get(key);
  }

  // Create new request
  const request = fetchFunction();
  pendingRequests.set(key, request);

  try {
    const result = await request;

    // Cache the result
    filterCache.set(key, {
      data: result,
      timestamp: Date.now(),
    });

    // Remove from pending requests
    pendingRequests.delete(key);

    return result;
  } catch (error) {
    pendingRequests.delete(key);
    throw error;
  }
}
>>>>>>> 4ecb3a51

export const websiteService = {
  getFeaturedCategoriesForWebsite: () => {
    return ProductCategory.find({
      isFeatured: true,
      isBlocked: false,
    }).select("name description image tags isPart isFeatured");
  },

  getFeaturedListingsForWebsite: async () => {
    // First get all featured categories
    const featuredCategories = await ProductCategory.find({
      isFeatured: true,
      isBlocked: false,
    }).select("_id name description image tags isPart");

    // For each featured category, get up to 6 featured listings
    const categoriesWithListings = await Promise.all(
      featuredCategories.map(async (category) => {
        const featuredListings = await Listing.find({
          'productInfo.productCategory': category._id,
          isFeatured: true,
          isBlocked: false,
          publishToWebsite: true,
        })
        .populate('productInfo.productCategory')
        .populate('selectedStockId')
        .limit(6)
        .lean();

        // Transform listings to website format
        const transformedListings = featuredListings.map((listing: any) => {
          // Helper function to safely extract first value from marketplace arrays
          const getFirstValue = (array: any[], field: string) => {
            return array?.[0]?.[field] || "";
          };

          const itemName = getFirstValue(listing.productInfo?.item_name, "value");
          const brand = getFirstValue(listing.productInfo?.brand, "value");
          const description = getFirstValue(listing.productInfo?.product_description, "value");
          const condition = getFirstValue(listing.productInfo?.condition_type, "value");
          const cleanCondition = condition.replace(/^refurbished_/, "");

          return {
            id: listing._id,
            sku: listing.productInfo?.sku || "",
            name: itemName,
            brand: brand,
            description: description,
            condition: cleanCondition,
            pricing: {
              costPrice: listing.selectedStockId?.costPricePerUnit || 0,
              purchasePrice: listing.selectedStockId?.purchasePricePerUnit || 0,
              retailPrice: listing.prodPricing?.retailPrice || 0,
              listingQuantity: listing.prodPricing?.listingQuantity || 0,
              discountType: listing.prodPricing?.discountType || null,
              discountValue: listing.prodPricing?.discountValue || 0,
              vat: listing.prodPricing?.vat || 0,
              currency: "GBP",
            },
            stock: {
              available: listing.selectedStockId?.usableUnits || 0,
              threshold: listing.stockThreshold || 0,
              inStock: (listing.selectedStockId?.usableUnits || 0) > 0,
            },
            media: {
              images: listing.prodMedia?.images || [],
              videos: listing.prodMedia?.videos || [],
              offerImages: listing.prodMedia?.offerImages || [],
            },
            status: listing.status,
            listingHasVariations: listing.listingHasVariations || false,
            createdAt: listing.createdAt,
            updatedAt: listing.updatedAt,
            isFeatured: listing.isFeatured || false,
          };
        });

        return {
          category: {
            id: category._id,
            name: category.name,
            description: category.description,
            image: category.image,
            tags: category.tags,
            isPart: category.isPart,
          },
          listings: transformedListings,
          totalListings: transformedListings.length,
        };
      })
    );

    return categoriesWithListings;
  },

  getFeaturedListingsByCategoryId: async (categoryId: string) => {
    // First verify the category exists and is featured
    const category = await ProductCategory.findOne({
      _id: categoryId,
      isFeatured: true,
      isBlocked: false,
    }).select("_id name description image tags isPart");

    if (!category) {
      throw new Error("Category not found or not featured");
    }

    // Get featured listings for this specific category
    const featuredListings = await Listing.find({
      'productInfo.productCategory': categoryId,
      isFeatured: true,
      isBlocked: false,
      publishToWebsite: true,
    })
    .populate('productInfo.productCategory')
    .populate('selectedStockId')
    .lean();

    // Transform listings to website format
    const transformedListings = featuredListings.map((listing: any) => {
      // Helper function to safely extract first value from marketplace arrays
      const getFirstValue = (array: any[], field: string) => {
        return array?.[0]?.[field] || "";
      };

      const itemName = getFirstValue(listing.productInfo?.item_name, "value");
      const brand = getFirstValue(listing.productInfo?.brand, "value");
      const description = getFirstValue(listing.productInfo?.product_description, "value");
      const condition = getFirstValue(listing.productInfo?.condition_type, "value");
      const cleanCondition = condition.replace(/^refurbished_/, "");

      return {
        id: listing._id,
        sku: listing.productInfo?.sku || "",
        name: itemName,
        brand: brand,
        description: description,
        condition: cleanCondition,
        pricing: {
          costPrice: listing.selectedStockId?.costPricePerUnit || 0,
          purchasePrice: listing.selectedStockId?.purchasePricePerUnit || 0,
          retailPrice: listing.prodPricing?.retailPrice || 0,
          listingQuantity: listing.prodPricing?.listingQuantity || 0,
          discountType: listing.prodPricing?.discountType || null,
          discountValue: listing.prodPricing?.discountValue || 0,
          vat: listing.prodPricing?.vat || 0,
          currency: "GBP",
        },
        stock: {
          available: listing.selectedStockId?.usableUnits || 0,
          threshold: listing.stockThreshold || 0,
          inStock: (listing.selectedStockId?.usableUnits || 0) > 0,
        },
        media: {
          images: listing.prodMedia?.images || [],
          videos: listing.prodMedia?.videos || [],
          offerImages: listing.prodMedia?.offerImages || [],
        },
        status: listing.status,
        listingHasVariations: listing.listingHasVariations || false,
        createdAt: listing.createdAt,
        updatedAt: listing.updatedAt,
        isFeatured: listing.isFeatured || false,
      };
    });

    return {
      category: {
        id: category._id,
        name: category.name,
        description: category.description,
        image: category.image,
        tags: category.tags,
        isPart: category.isPart,
      },
      listings: transformedListings,
      totalListings: transformedListings.length,
    };
  },

  // Get all Published Listings for website
  allWebsiteListings: async (filters: any = {}) => {
    try {
      const {
        searchQuery = "",
        status,
        listingType,
        productCategory,
        startDate,
        endDate,
        isBlocked,
        isFeatured,
        page = 1,
        limit = 10,
      } = filters;

      const pageNumber = Math.max(parseInt(page, 10) || 1, 1);
      const limitNumber = parseInt(limit, 10) || 10;
      const skip = (pageNumber - 1) * limitNumber;

      const query: any = {
        publishToWebsite: true, // Only get listings published to website
      };

      // Handle isBlocked filter - only apply default if not explicitly provided
      if (isBlocked !== undefined) {
        query.isBlocked = isBlocked;
      } else {
        // Default to non-blocked listings only if no explicit isBlocked filter
        query.isBlocked = false;
      }

      if (searchQuery) {
        // Base search fields
        query.$or = [
          {
            "productInfo.item_name.value": {
              $regex: searchQuery,
              $options: "i",
            },
          },
          { "productInfo.brand.value": { $regex: searchQuery, $options: "i" } },
          { "prodPricing.condition": { $regex: searchQuery, $options: "i" } },
        ];

        // Search productCategory and productSupplier in parallel
        const [productCategories] = await Promise.all([
          ProductCategory.find({
            name: { $regex: searchQuery, $options: "i" },
          }).select("_id"),
        ]);

        // Add ObjectId-based search conditions
        query.$or.push({
          "productInfo.productCategory": {
            $in: productCategories.map((c) => c._id),
          },
        });
      }

      if (status && ["draft", "published"].includes(status)) {
        query.status = status;
      }

      if (listingType && ["product", "part", "bundle"].includes(listingType)) {
        query.listingType = listingType;
      }

      if (isFeatured !== undefined) {
        query.isFeatured = isFeatured;
      }

      // Filter by ProductCategory if provided
      if (productCategory) {
        // Validate if it's a valid MongoDB ObjectId
        if (mongoose.isValidObjectId(productCategory)) {
          query["productInfo.productCategory"] = new mongoose.Types.ObjectId(
            productCategory
          );
        } else {
          // If it's not a valid ObjectId, search by category name
          const categoryIds = await ProductCategory.find({
            name: { $regex: productCategory, $options: "i" },
          }).select("_id");

          if (categoryIds.length > 0) {
            query["productInfo.productCategory"] = {
              $in: categoryIds.map((c) => c._id),
            };
          } else {
            // If no matching categories found, return empty result
            query["productInfo.productCategory"] = null;
          }
        }
      }

      if (startDate || endDate) {
        const dateFilter: any = {};
        if (startDate && !isNaN(Date.parse(startDate))) {
          dateFilter.$gte = new Date(startDate);
        }
        if (endDate && !isNaN(Date.parse(endDate))) {
          dateFilter.$lte = new Date(endDate);
        }
        if (Object.keys(dateFilter).length > 0) {
          query.createdAt = dateFilter;
        }
      }

      console.log("Website listings query:", JSON.stringify(query, null, 2));

      const listings = await Listing.find(query)
        .populate("productInfo.productCategory")
        .populate("productInfo.productSupplier")
        .populate("selectedStockId")
        .populate("prodPricing.selectedVariations.variationId")
        .skip(skip)
        .limit(limitNumber)
        .lean();

      const totalListings = await Listing.countDocuments(query);

      // Helper function to safely extract first value from marketplace arrays
      const getFirstValue = (array: any[], field: string) => {
        return array?.[0]?.[field] || "";
      };

      // Transform listings to desired format
      const transformedProducts = listings.map((listing: any) => {
        // Extract item name from the first marketplace entry
        const itemName = getFirstValue(
          (listing as any).productInfo?.item_name,
          "value"
        );

        // Extract brand from the first marketplace entry
        const brand = getFirstValue(
          (listing as any).productInfo?.brand,
          "value"
        );

        // Extract description from the first marketplace entry
        const description = getFirstValue(
          (listing as any).productInfo?.product_description,
          "value"
        );

        // Extract condition from the first marketplace entry
        const condition = getFirstValue(
          (listing as any).productInfo?.condition_type,
          "value"
        );

        // Extract marketplace and language from the first entry
        const marketplace = getFirstValue(
          (listing as any).productInfo?.item_name,
          "marketplace_id"
        );
        const language = getFirstValue(
          (listing as any).productInfo?.item_name,
          "language_tag"
        );

        // Clean up condition value (remove marketplace prefix if present)
        const cleanCondition = condition.replace(/^refurbished_/, "");

        return {
          id: listing._id,
          sku: (listing as any).productInfo?.sku || "",
          name: itemName,
          brand: brand,
          category: (listing as any).productInfo?.productCategory
            ? {
<<<<<<< HEAD
                id: (listing as any).productInfo.productCategory._id,
                name: (listing as any).productInfo.productCategory.name || "",
                description:
                  (listing as any).productInfo.productCategory.description ||
                  "",
                image: (listing as any).productInfo.productCategory.image || "",
                tags: (listing as any).productInfo.productCategory.tags || [],
              }
=======
              id: (listing as any).productInfo.productCategory._id,
              name: (listing as any).productInfo.productCategory.name || "",
              description: (listing as any).productInfo.productCategory.description || "",
              image: (listing as any).productInfo.productCategory.image || "",
              tags: (listing as any).productInfo.productCategory.tags || [],
            }
>>>>>>> 4ecb3a51
            : null,
          description: description,
          condition: cleanCondition,
          pricing: {
            costPrice: (listing as any).selectedStockId?.costPricePerUnit || 0,
            purchasePrice:
              (listing as any).selectedStockId?.purchasePricePerUnit || 0,
            retailPrice: (listing as any).prodPricing?.retailPrice || 0,
            listingQuantity: (listing as any).prodPricing?.listingQuantity || 0,
            discountType: (listing as any).prodPricing?.discountType || null,
            discountValue: (listing as any).prodPricing?.discountValue || 0,
            vat: (listing as any).prodPricing?.vat || 0,
<<<<<<< HEAD
            selectedVariations: (listing as any).prodPricing?.selectedVariations?.map((variation: any) => ({
              variationId: variation.variationId?._id || variation.variationId,
              retailPrice: variation.retailPrice || 0,
              listingQuantity: variation.listingQuantity || 0,
              offerImages: variation.offerImages || [],
              // Include populated variation details if available
              variationDetails: variation.variationId ? {
                id: variation.variationId._id,
                attributes: variation.variationId.attributes || {},
                isSelected: variation.variationId.isSelected || false,
                isBundleVariation: variation.variationId.isBundleVariation || false,
                createdAt: variation.variationId.createdAt,
                updatedAt: variation.variationId.updatedAt,
              } : null,
            })) || [],
=======
            selectedVariations:
              (listing as any).prodPricing?.selectedVariations?.map((variation: any) => ({
                variationId: variation.variationId?._id || variation.variationId,
                retailPrice: variation.retailPrice || 0,
                listingQuantity: variation.listingQuantity || 0,
                offerImages: variation.offerImages || [],
                // Include populated variation details if available
                variationDetails: variation.variationId
                  ? {
                    id: variation.variationId._id,
                    attributes: variation.variationId.attributes || {},
                    isSelected: variation.variationId.isSelected || false,
                    isBundleVariation: variation.variationId.isBundleVariation || false,
                    createdAt: variation.variationId.createdAt,
                    updatedAt: variation.variationId.updatedAt,
                  }
                  : null,
              })) || [],
>>>>>>> 4ecb3a51
            currency: "GBP", // Default currency
          },
          stock: {
            available: (listing as any).selectedStockId?.usableUnits || 0,
            threshold: (listing as any).stockThreshold || 0,
            inStock: ((listing as any).selectedStockId?.usableUnits || 0) > 0,
          },
          media: {
            images: (listing as any).prodMedia?.images || [],
            videos: (listing as any).prodMedia?.videos || [],
            offerImages: (listing as any).prodMedia?.offerImages || [],
          },
          platforms: {
            website: (listing as any).publishToWebsite || false,
            ebay: (listing as any).publishToEbay || false,
            amazon: (listing as any).publishToAmazon || false,
          },
          technicalInfo: (() => {
            const techInfo = (listing as any).prodTechInfo || {};
            // Filter out unwanted fields
            const {
              unit_quantity,
              unit_type,
              item_height,
              item_length,
              item_width,
              item_weight,
              country_region_of_manufacture,
              mpn,
              hard_drive_capacity,
              ...filteredTechInfo
            } = techInfo;
            return filteredTechInfo;
          })(),
          status: (listing as any).status,
          listingHasVariations: (listing as any).listingHasVariations || false,
          marketplace: marketplace,
          language: language,
          createdAt: (listing as any).createdAt,
          updatedAt: (listing as any).updatedAt,
          isFeatured: (listing as any).isFeatured || false,
        };
      });

      return {
        products: transformedProducts,
        pagination: {
          total: totalListings,
          page: pageNumber,
          totalPages: Math.ceil(totalListings / limitNumber),
          perPage: limitNumber,
        },
      };
    } catch (error) {
      console.error("Error fetching Website listings:", error);
      throw new Error("Error fetching Website listings");
    }
  },

<<<<<<< HEAD
=======
  // Get filtered Website listings with category-specific filters
  getFilteredWebsiteListings: async (filters: any = {}) => {
    try {
      const {
        searchQuery = "",
        status,
        listingType,
        productCategory,
        startDate,
        endDate,
        isBlocked,
        isFeatured,
        page = 1,
        limit = 10,
        priceRange,
        brand,
        condition,
        inStock,
        attributes,
        sortBy = "createdAt",
        sortOrder = "desc",
      } = filters;

      const pageNumber = Math.max(parseInt(page, 10) || 1, 1);
      const limitNumber = parseInt(limit, 10) || 10;
      const skip = (pageNumber - 1) * limitNumber;

      const query: any = {
        publishToWebsite: true,
      };

      // Handle isBlocked filter
      if (isBlocked !== undefined) {
        query.isBlocked = isBlocked;
      } else {
        query.isBlocked = false;
      }

      // Basic filters
      if (searchQuery) {
        const searchRegex = { $regex: searchQuery, $options: "i" };
        const searchFilter: any = {
          $or: [
            // Search in item name (handle both array and direct value)
            {
              $or: [
                { "productInfo.item_name.value": searchRegex },
                { "productInfo.item_name": searchRegex },
                { "productInfo.name": searchRegex },
              ],
            },
            // Search in brand (handle both array and direct value)
            {
              $or: [{ "productInfo.brand.value": searchRegex }, { "productInfo.brand": searchRegex }],
            },
            // Search in description
            {
              $or: [
                { "productInfo.product_description.value": searchRegex },
                { "productInfo.product_description": searchRegex },
                { "productInfo.description": searchRegex },
              ],
            },
            // Search in SKU
            { "productInfo.sku": searchRegex },
          ],
        };

        // Search in category names
        try {
          const productCategories = await ProductCategory.find({
            name: searchRegex,
          }).select("_id");

          if (productCategories.length > 0) {
            searchFilter.$or.push({
              "productInfo.productCategory": {
                $in: productCategories.map((c) => c._id),
              },
            });
          }
        } catch (error) {
          console.warn("Error searching categories:", error);
        }

        // Add search filter to main query
        if (query.$and) {
          query.$and.push(searchFilter);
        } else {
          query.$and = [searchFilter];
        }
      }

      if (status && ["draft", "published"].includes(status)) {
        query.status = status;
      }

      if (listingType && ["product", "part", "bundle"].includes(listingType)) {
        query.listingType = listingType;
      }

      if (isFeatured !== undefined) {
        query.isFeatured = isFeatured;
      }

      // Product category filter
      if (productCategory) {
        if (mongoose.isValidObjectId(productCategory)) {
          query["productInfo.productCategory"] = new mongoose.Types.ObjectId(productCategory);
        } else {
          try {
            const categoryIds = await ProductCategory.find({
              name: { $regex: productCategory, $options: "i" },
            }).select("_id");

            if (categoryIds.length > 0) {
              query["productInfo.productCategory"] = {
                $in: categoryIds.map((c) => c._id),
              };
            } else {
              query["productInfo.productCategory"] = null;
            }
          } catch (error) {
            console.warn("Error filtering by category:", error);
            query["productInfo.productCategory"] = null;
          }
        }
      }

      // Date filters
      if (startDate || endDate) {
        const dateFilter: any = {};
        if (startDate && !isNaN(Date.parse(startDate))) {
          dateFilter.$gte = new Date(startDate);
        }
        if (endDate && !isNaN(Date.parse(endDate))) {
          dateFilter.$lte = new Date(endDate);
        }
        if (Object.keys(dateFilter).length > 0) {
          query.createdAt = dateFilter;
        }
      }

      // Price range filter - handle multiple possible price fields
      if (priceRange) {
        const priceQuery: any = {};
        if (priceRange.min !== undefined) {
          priceQuery.$gte = parseFloat(priceRange.min);
        }
        if (priceRange.max !== undefined) {
          priceQuery.$lte = parseFloat(priceRange.max);
        }
        if (Object.keys(priceQuery).length > 0) {
          // Create price filter that ensures products have at least one price within range
          const priceFilter = {
            $or: [
              // Main product price fields
              { "prodPricing.retailPrice": priceQuery },
              { "prodPricing.price": priceQuery },
              { price: priceQuery },
              // Variation prices - ensure at least one variation is within range
              {
                "prodPricing.selectedVariations": {
                  $elemMatch: {
                    retailPrice: priceQuery,
                  },
                },
              },
            ],
          };

          // Add price filter to main query
          if (query.$and) {
            query.$and.push(priceFilter);
          } else {
            query.$and = [priceFilter];
          }

          console.log("Price filter applied:", JSON.stringify(priceFilter, null, 2));
        }
      }

      // Brand filter - handle both array and direct value structures
      if (brand && brand.length > 0) {
        const brandQuery = { $in: brand };
        const brandFilter = {
          $or: [{ "productInfo.brand.value": brandQuery }, { "productInfo.brand": brandQuery }],
        };

        if (query.$and) {
          query.$and.push(brandFilter);
        } else {
          query.$and = [brandFilter];
        }
      }

      // Condition filter - handle both array and direct value structures
      if (condition && condition.length > 0) {
        const conditionQuery = { $in: condition };
        const conditionFilter = {
          $or: [
            { "productInfo.condition_type.value": conditionQuery },
            { "productInfo.condition_type": conditionQuery },
            { condition: conditionQuery },
          ],
        };

        if (query.$and) {
          query.$and.push(conditionFilter);
        } else {
          query.$and = [conditionFilter];
        }
      }

      // Stock filter - handle multiple possible stock fields
      if (inStock !== undefined) {
        const stockFilter = {
          $or: inStock
            ? [
                { "selectedStockId.usableUnits": { $gt: 0 } },
                { "stock.available": { $gt: 0 } },
                { availableStock: { $gt: 0 } },
              ]
            : [
                { "selectedStockId.usableUnits": { $lte: 0 } },
                { "stock.available": { $lte: 0 } },
                { availableStock: { $lte: 0 } },
              ],
        };

        if (query.$and) {
          query.$and.push(stockFilter);
        } else {
          query.$and = [stockFilter];
        }
      }

      // Dynamic attributes filter
      if (attributes && Object.keys(attributes).length > 0) {
        Object.entries(attributes).forEach(([key, value]) => {
          if (value !== undefined && value !== null && value !== "") {
            if (Array.isArray(value)) {
              query[`prodTechInfo.${key}`] = { $in: value };
            } else {
              query[`prodTechInfo.${key}`] = value;
            }
          }
        });
      }

      // Clean up query structure
      if (query.$and && query.$and.length === 0) {
        delete query.$and;
      }

      console.log("Filtered Website listings query:", JSON.stringify(query, null, 2));
      console.log("Query structure breakdown:");
      console.log("- Base query:", { publishToWebsite: query.publishToWebsite, isBlocked: query.isBlocked });
      console.log("- $and conditions:", query.$and ? query.$and.length : 0);
      if (query.$and) {
        query.$and.forEach((condition: any, index: number) => {
          console.log(`  $and[${index}]:`, JSON.stringify(condition, null, 2));
        });
      }

      // Test: Check what the base query returns
      const baseQuery = { publishToWebsite: true, isBlocked: false };
      const baseResults = await Listing.countDocuments(baseQuery);
      console.log("Base query count (no filters):", baseResults);

      // Test: Check price filtering specifically
      if (priceRange) {
        console.log("Price filter debug:");
        console.log("- Applied price range:", priceRange);

        // Test price filtering separately
        const priceTestQuery = {
          publishToWebsite: true,
          isBlocked: false,
          $or: [
            {
              "prodPricing.retailPrice":
                priceRange.min || priceRange.max
                  ? {
                      $gte: priceRange.min || 0,
                      $lte: priceRange.max || Number.MAX_SAFE_INTEGER,
                    }
                  : {},
            },
            {
              "prodPricing.selectedVariations": {
                $elemMatch: {
                  retailPrice:
                    priceRange.min || priceRange.max
                      ? {
                          $gte: priceRange.min || 0,
                          $lte: priceRange.max || Number.MAX_SAFE_INTEGER,
                        }
                      : {},
                },
              },
            },
          ],
        };
        const priceTestResults = await Listing.countDocuments(priceTestQuery);
        console.log("- Price filter test count:", priceTestResults);
      }

      // Build sort object
      const sortObj: any = {};
      if (sortBy === "price") {
        // Try multiple possible price fields for sorting
        // Use a compound sort to handle cases where some price fields might be missing
        sortObj["prodPricing.retailPrice"] = sortOrder === "asc" ? 1 : -1;
        sortObj["prodPricing.price"] = sortOrder === "asc" ? 1 : -1;
        sortObj["price"] = sortOrder === "asc" ? 1 : -1;
        // For products with variations, we need to handle the case where main price is 0
        // but variations have real prices
        sortObj["prodPricing.selectedVariations.retailPrice"] = sortOrder === "asc" ? 1 : -1;
        // Add a fallback sort to ensure consistent ordering
        sortObj["_id"] = 1;
      } else if (sortBy === "name") {
        // Try multiple possible name fields for sorting
        sortObj["productInfo.item_name.value"] = sortOrder === "asc" ? 1 : -1;
        sortObj["productInfo.item_name"] = sortOrder === "asc" ? 1 : -1;
        sortObj["productInfo.name"] = sortOrder === "asc" ? 1 : -1;
        // Add a fallback sort to ensure consistent ordering
        sortObj["_id"] = 1;
      } else if (sortBy === "createdAt") {
        sortObj.createdAt = sortOrder === "asc" ? 1 : -1;
      } else if (sortBy === "updatedAt") {
        sortObj.updatedAt = sortOrder === "asc" ? 1 : -1;
      } else {
        sortObj.createdAt = -1; // Default sort
      }

      const listings = await Listing.find(query)
        .populate("productInfo.productCategory")
        .populate("productInfo.productSupplier")
        .populate("selectedStockId")
        .populate("prodPricing.selectedVariations.variationId")
        .sort(sortObj)
        .skip(skip)
        .limit(limitNumber)
        .lean();

      const totalListings = await Listing.countDocuments(query);

      // Post-process: Filter variations based on price range if specified
      let processedListings = listings;
      if (priceRange) {
        processedListings = listings
          .map((listing: any) => {
            if (listing.prodPricing?.selectedVariations?.length > 0) {
              // Filter variations to only include those within price range
              const filteredVariations = listing.prodPricing.selectedVariations.filter((variation: any) => {
                const price = variation.retailPrice || 0;
                if (priceRange.min !== undefined && price < priceRange.min) return false;
                if (priceRange.max !== undefined && price > priceRange.max) return false;
                return true;
              });

              // Only return the listing if it has at least one variation within price range
              if (filteredVariations.length > 0) {
                return {
                  ...listing,
                  prodPricing: {
                    ...listing.prodPricing,
                    selectedVariations: filteredVariations,
                  },
                };
              }
              return null; // Exclude listings with no valid variations
            }
            return listing;
          })
          .filter(Boolean); // Remove null entries
      }

      // Update total count to reflect filtered results
      const actualTotal = processedListings.length;

      // Transform listings (reuse the same transformation logic)
      const transformedProducts = processedListings.map((listing: any) => {
        const getFirstValue = (array: any, field: string) => {
          if (Array.isArray(array) && array.length > 0) {
            return array[0]?.[field] || "";
          }
          return (array as any)?.[field] || "";
        };

        const itemName =
          getFirstValue(listing.productInfo?.item_name || listing.productInfo?.name, "value") ||
          listing.productInfo?.item_name ||
          listing.productInfo?.name ||
          "";
        const brand = getFirstValue(listing.productInfo?.brand, "value") || listing.productInfo?.brand || "";
        const description =
          getFirstValue(listing.productInfo?.product_description, "value") ||
          listing.productInfo?.product_description ||
          listing.productInfo?.description ||
          "";
        const condition =
          getFirstValue(listing.productInfo?.condition_type, "value") ||
          listing.productInfo?.condition_type ||
          listing.condition ||
          "";
        const marketplace = getFirstValue(listing.productInfo?.item_name, "marketplace_id") || "";
        const language = getFirstValue(listing.productInfo?.item_name, "language_tag") || "";
        const cleanCondition = condition.replace(/^refurbished_/, "");

        return {
          id: listing._id,
          sku: listing.productInfo?.sku || "",
          name: itemName,
          brand: brand,
          category: listing.productInfo?.productCategory
            ? {
              id: listing.productInfo.productCategory._id,
              name: listing.productInfo.productCategory.name || "",
              description: listing.productInfo.productCategory.description || "",
              image: listing.productInfo.productCategory.image || "",
              tags: listing.productInfo.productCategory.tags || [],
            }
            : null,
          description: description,
          condition: cleanCondition,
          pricing: {
            costPrice: listing.selectedStockId?.totalCostPrice || 0,
            purchasePrice: listing.selectedStockId?.purchasePricePerUnit || 0,
            retailPrice: listing.prodPricing?.retailPrice || listing.prodPricing?.price || listing.price || 0,
            listingQuantity: listing.prodPricing?.listingQuantity || 0,
            discountType: listing.prodPricing?.discountType || null,
            discountValue: listing.prodPricing?.discountValue || 0,
            vat: listing.prodPricing?.vat || 0,
            selectedVariations:
              listing.prodPricing?.selectedVariations?.map((variation: any) => ({
                variationId: variation.variationId?._id || variation.variationId,
                retailPrice: variation.retailPrice || 0,
                listingQuantity: variation.listingQuantity || 0,
                offerImages: variation.offerImages || [],
                variationDetails: variation.variationId
                  ? {
                    id: variation.variationId._id,
                    attributes: variation.variationId.attributes || {},
                    isSelected: variation.variationId.isSelected || false,
                    isBundleVariation: variation.variationId.isBundleVariation || false,
                    createdAt: variation.variationId.createdAt,
                    updatedAt: variation.variationId.updatedAt,
                  }
                  : null,
              })) || [],
            currency: "GBP",
          },
          stock: {
            available: listing.selectedStockId?.usableUnits || listing.stock?.available || listing.availableStock || 0,
            threshold: listing.stockThreshold || 0,
            inStock:
              (listing.selectedStockId?.usableUnits || listing.stock?.available || listing.availableStock || 0) > 0,
          },
          media: {
            images: listing.prodMedia?.images || [],
            videos: listing.prodMedia?.videos || [],
            offerImages: listing.prodMedia?.offerImages || [],
          },
          platforms: {
            website: listing.publishToWebsite || false,
            ebay: listing.publishToEbay || false,
            amazon: listing.publishToAmazon || false,
          },
          technicalInfo: (() => {
            const techInfo = listing.prodTechInfo || {};
            const {
              unit_quantity,
              unit_type,
              item_height,
              item_length,
              item_width,
              item_weight,
              country_region_of_manufacture,
              mpn,
              hard_drive_capacity,
              ...filteredTechInfo
            } = techInfo;
            return filteredTechInfo;
          })(),
          status: listing.status,
          listingHasVariations: listing.listingHasVariations || false,
          marketplace: marketplace,
          language: language,
          createdAt: listing.createdAt,
          updatedAt: listing.updatedAt,
          isFeatured: listing.isFeatured || false,
        };
      });

      return {
        products: transformedProducts,
        pagination: {
          total: actualTotal,
          page: pageNumber,
          totalPages: Math.ceil(actualTotal / limitNumber),
          perPage: limitNumber,
        },
        appliedFilters: filters,
      };
    } catch (error) {
      console.error("Error fetching filtered Website listings:", error);
      throw new Error("Error fetching filtered Website listings");
    }
  },

  // Get available filters for a specific category
  getCategoryFilters: async (categoryId: string) => {
    const cacheKey = `category_filters_${categoryId}`;

    return getCachedOrFetch(cacheKey, async () => {
      try {
        // Verify category exists
        const category = await ProductCategory.findById(categoryId);
        if (!category) {
          throw new Error("Category not found");
        }

        // Get all listings for this category
        const listings = await Listing.find({
          "productInfo.productCategory": new mongoose.Types.ObjectId(categoryId),
          publishToWebsite: true,
          isBlocked: false,
        })
          .populate("selectedStockId")
          .lean();

        if (listings.length === 0) {
          return {
            category: {
              id: category._id,
              name: category.name,
              description: category.description,
            },
            filters: {
              priceRange: { min: 0, max: 0 },
              brands: [],
              conditions: [],
              stockStatus: [],
              attributes: {},
            },
            totalProducts: 0,
          };
        }

        // Extract filter values with better error handling
        const prices = listings
          .map((listing: any) => {
            const price = listing.prodPricing?.retailPrice || listing.prodPricing?.price || listing.price || 0;
            return typeof price === "number" && !isNaN(price) ? price : 0;
          })
          .filter((price: number) => price > 0);

        // Extract brands with better handling of different data structures
        const brands = new Set<string>();
        listings.forEach((listing: any) => {
          let brand = "";
          if (listing.productInfo?.brand) {
            if (Array.isArray(listing.productInfo.brand)) {
              brand = (listing.productInfo.brand[0] as any)?.value || listing.productInfo.brand[0] || "";
            } else {
              brand = (listing.productInfo.brand as any)?.value || listing.productInfo.brand || "";
            }
          }
          if (brand && typeof brand === "string") {
            brands.add(brand.trim());
          }
        });

        // Extract conditions with better handling of different data structures
        const conditions = new Set<string>();
        listings.forEach((listing: any) => {
          let condition = "";
          if (listing.productInfo?.condition_type) {
            if (Array.isArray(listing.productInfo.condition_type)) {
              condition =
                (listing.productInfo.condition_type[0] as any)?.value || listing.productInfo.condition_type[0] || "";
            } else {
              condition =
                (listing.productInfo.condition_type as any)?.value || listing.productInfo.condition_type || "";
            }
          } else if (listing.condition) {
            condition = listing.condition;
          }
          if (condition && typeof condition === "string") {
            conditions.add(condition.trim());
          }
        });

        // Extract stock status
        const stockStatus = new Set<boolean>();
        listings.forEach((listing: any) => {
          const stock = listing.selectedStockId?.usableUnits || listing.stock?.available || listing.availableStock || 0;
          stockStatus.add(stock > 0);
        });

        // Extract dynamic attributes from technical info
        const attributes: any = {};
        listings.forEach((listing: any) => {
          if (listing.prodTechInfo) {
            Object.entries(listing.prodTechInfo).forEach(([key, value]) => {
              if (value !== undefined && value !== null && value !== "") {
                if (!attributes[key]) {
                  attributes[key] = new Set();
                }
                if (Array.isArray(value)) {
                  value.forEach((v) => {
                    if (v !== undefined && v !== null && v !== "") {
                      attributes[key].add(String(v));
                    }
                  });
                } else {
                  attributes[key].add(String(value));
                }
              }
            });
          }
        });

        // Convert sets to arrays
        Object.keys(attributes).forEach((key) => {
          attributes[key] = Array.from(attributes[key]).sort();
        });

        return {
          category: {
            id: category._id,
            name: category.name,
            description: category.description,
          },
          filters: {
            priceRange: {
              min: prices.length > 0 ? Math.min(...prices) : 0,
              max: prices.length > 0 ? Math.max(...prices) : 0,
            },
            brands: Array.from(brands).sort(),
            conditions: Array.from(conditions).sort(),
            stockStatus: Array.from(stockStatus).sort(),
            attributes: attributes,
          },
          totalProducts: listings.length,
        };
      } catch (error) {
        console.error("Error getting category filters:", error);
        throw error;
      }
    });
  },

  // Get all available filters across categories
  getAllAvailableFilters: async () => {
    const cacheKey = "all_available_filters";

    return getCachedOrFetch(cacheKey, async () => {
      try {
        // Get all published listings
        const listings = await Listing.find({
          publishToWebsite: true,
          isBlocked: false,
        })
          .populate("productInfo.productCategory")
          .populate("selectedStockId")
          .lean();

        if (listings.length === 0) {
          return {
            globalFilters: {
              priceRange: { min: 0, max: 0 },
              brands: [],
              conditions: [],
              listingTypes: [],
              stockStatus: [],
            },
            categoryFilters: {},
            totalProducts: 0,
          };
        }

        // Global filters
        const prices = listings
          .map((listing: any) => listing.prodPricing?.retailPrice || 0)
          .filter((price: number) => price > 0);

        const brands = [
          ...new Set(listings.map((listing: any) => listing.productInfo?.brand?.[0]?.value).filter(Boolean)),
        ];

        const conditions = [
          ...new Set(listings.map((listing: any) => listing.productInfo?.condition_type?.[0]?.value).filter(Boolean)),
        ];

        const listingTypes = [...new Set(listings.map((listing: any) => listing.listingType).filter(Boolean))];

        const stockStatus = [
          ...new Set(listings.map((listing: any) => (listing.selectedStockId?.usableUnits || 0) > 0).filter(Boolean)),
        ];

        // Group by category
        const categoryGroups: any = {};
        listings.forEach((listing: any) => {
          const categoryId = listing.productInfo?.productCategory?._id;
          if (categoryId) {
            if (!categoryGroups[categoryId]) {
              categoryGroups[categoryId] = {
                category: listing.productInfo.productCategory,
                listings: [],
              };
            }
            categoryGroups[categoryId].listings.push(listing);
          }
        });

        // Generate category-specific filters
        const categoryFilters: any = {};
        Object.entries(categoryGroups).forEach(([categoryId, group]: [string, any]) => {
          const categoryListings = group.listings;

          const categoryPrices = categoryListings
            .map((listing: any) => listing.prodPricing?.retailPrice || 0)
            .filter((price: number) => price > 0);

          const categoryBrands = [
            ...new Set(categoryListings.map((listing: any) => listing.productInfo?.brand?.[0]?.value).filter(Boolean)),
          ];

          const categoryConditions = [
            ...new Set(
              categoryListings.map((listing: any) => listing.productInfo?.condition_type?.[0]?.value).filter(Boolean)
            ),
          ];

          // Extract dynamic attributes
          const attributes: any = {};
          categoryListings.forEach((listing: any) => {
            if (listing.prodTechInfo) {
              Object.entries(listing.prodTechInfo).forEach(([key, value]) => {
                if (value !== undefined && value !== null && value !== "") {
                  if (!attributes[key]) {
                    attributes[key] = new Set();
                  }
                  if (Array.isArray(value)) {
                    value.forEach((v) => attributes[key].add(v));
                  } else {
                    attributes[key].add(value);
                  }
                }
              });
            }
          });

          // Convert sets to arrays
          Object.keys(attributes).forEach((key) => {
            attributes[key] = Array.from(attributes[key]);
          });

          categoryFilters[categoryId] = {
            category: {
              id: group.category._id,
              name: group.category.name,
              description: group.category.description,
            },
            filters: {
              priceRange: {
                min: Math.min(...categoryPrices),
                max: Math.max(...categoryPrices),
              },
              brands: categoryBrands.sort(),
              conditions: categoryConditions.sort(),
              attributes: attributes,
            },
            totalProducts: categoryListings.length,
          };
        });

        return {
          globalFilters: {
            priceRange: {
              min: Math.min(...prices),
              max: Math.max(...prices),
            },
            brands: brands.sort(),
            conditions: conditions.sort(),
            listingTypes: listingTypes.sort(),
            stockStatus: stockStatus,
          },
          categoryFilters: categoryFilters,
          totalProducts: listings.length,
        };
      } catch (error) {
        console.error("Error getting all available filters:", error);
        throw error;
      }
    });
  },

>>>>>>> 4ecb3a51
  // Get single Website product by ID
  getWebsiteProductById: async (id: string) => {
    try {

      const query = {
        _id: new mongoose.Types.ObjectId(id),
        publishToWebsite: true, // Only get listings published to website
        isBlocked: false, // Only non-blocked listings
      };

      const listing: any = await Listing.findOne(query)
        .populate("productInfo.productCategory")
        .populate("productInfo.productSupplier")
        .populate("selectedStockId")
        .populate("prodPricing.selectedVariations.variationId")
        .lean();

      if (!listing) {
        return null;
      }

      // Helper function to safely extract first value from marketplace arrays
      const getFirstValue = (array: any[], field: string) => {
        return array?.[0]?.[field] || "";
      };

      // Extract item name from the first marketplace entry
      const itemName = getFirstValue(
        (listing as any).productInfo?.item_name,
        "value"
      );

      // Extract brand from the first marketplace entry
      const brand = getFirstValue((listing as any).productInfo?.brand, "value");

      // Extract description from the first marketplace entry
      const description = getFirstValue(
        (listing as any).productInfo?.product_description,
        "value"
      );

      // Extract condition from the first marketplace entry
      const condition = getFirstValue(
        (listing as any).productInfo?.condition_type,
        "value"
      );

      // Extract marketplace and language from the first entry
      const marketplace = getFirstValue(
        (listing as any).productInfo?.item_name,
        "marketplace_id"
      );
      const language = getFirstValue(
        (listing as any).productInfo?.item_name,
        "language_tag"
      );

      // Clean up condition value (remove marketplace prefix if present)
      const cleanCondition = condition.replace(/^refurbished_/, "");

      console.log("listinglisting : " , listing)

      return {
        id: listing._id,
        sku: listing.productInfo?.sku || "",
        name: itemName,
        brand: brand,
        category: listing.productInfo?.productCategory
          ? {
<<<<<<< HEAD
              id: listing.productInfo.productCategory._id,
              name: listing.productInfo.productCategory.name || "",
              description:
                listing.productInfo.productCategory.description || "",
              image: listing.productInfo.productCategory.image || "",
              tags: listing.productInfo.productCategory.tags || [],
            }
=======
            id: listing.productInfo.productCategory._id,
            name: listing.productInfo.productCategory.name || "",
            description: listing.productInfo.productCategory.description || "",
            image: listing.productInfo.productCategory.image || "",
            tags: listing.productInfo.productCategory.tags || [],
          }
>>>>>>> 4ecb3a51
          : null,
        description: description,
        condition: cleanCondition,
        pricing: {
          costPrice: listing.selectedStockId?.costPricePerUnit || 0,
          purchasePrice: listing.selectedStockId?.purchasePricePerUnit || 0,
          retailPrice: listing.prodPricing?.retailPrice || 0,
          listingQuantity: listing.prodPricing?.listingQuantity || 0,
          discountType: listing.prodPricing?.discountType || null,
          discountValue: listing.prodPricing?.discountValue || 0,
          vat: listing.prodPricing?.vat || 0,
<<<<<<< HEAD
          selectedVariations: listing.prodPricing?.selectedVariations?.map((variation: any) => ({
            variationId: variation.variationId?._id || variation.variationId,
            retailPrice: variation.retailPrice || 0,
            listingQuantity: variation.listingQuantity || 0,
            offerImages: variation.offerImages || [],
            // Include populated variation details if available
            variationDetails: variation.variationId ? {
              id: variation.variationId._id,
              attributes: variation.variationId.attributes || {},
              isSelected: variation.variationId.isSelected || false,
              isBundleVariation: variation.variationId.isBundleVariation || false,
              createdAt: variation.variationId.createdAt,
              updatedAt: variation.variationId.updatedAt,
            } : null,
          })) || [],
=======
          selectedVariations:
            listing.prodPricing?.selectedVariations?.map((variation: any) => ({
              variationId: variation.variationId?._id || variation.variationId,
              retailPrice: variation.retailPrice || 0,
              listingQuantity: variation.listingQuantity || 0,
              offerImages: variation.offerImages || [],
              // Include populated variation details if available
              variationDetails: variation.variationId
                ? {
                  id: variation.variationId._id,
                  attributes: variation.variationId.attributes || {},
                  isSelected: variation.variationId.isSelected || false,
                  isBundleVariation: variation.variationId.isBundleVariation || false,
                  createdAt: variation.variationId.createdAt,
                  updatedAt: variation.variationId.updatedAt,
                }
                : null,
            })) || [],
>>>>>>> 4ecb3a51
          currency: "GBP", // Default currency
        },
        stock: {
          available: listing.selectedStockId?.usableUnits || 0,
          threshold: listing.stockThreshold || 0,
          inStock: (listing.selectedStockId?.usableUnits || 0) > 0,
        },
        media: {
          images: listing.prodMedia?.images || [],
          videos: listing.prodMedia?.videos || [],
          offerImages: listing.prodMedia?.offerImages || [],
        },
        platforms: {
          website: listing.publishToWebsite || false,
          ebay: listing.publishToEbay || false,
          amazon: listing.publishToAmazon || false,
        },
        technicalInfo: (() => {
          const techInfo = listing.prodTechInfo || {};
          // Filter out unwanted fields
          const {
            unit_quantity,
            unit_type,
            item_height,
            item_length,
            item_width,
            item_weight,
            country_region_of_manufacture,
            mpn,
            hard_drive_capacity,
            ...filteredTechInfo
          } = techInfo;
          return filteredTechInfo;
        })(),
        status: listing.status,
        listingHasVariations: listing.listingHasVariations,
        marketplace: marketplace,
        language: language,
        createdAt: listing.createdAt,
        updatedAt: listing.updatedAt,
        isFeatured: listing.isFeatured || false,
      };
    } catch (error) {
      console.error("Error fetching Website product:", error);
      throw new Error("Error fetching Website product");
    }
  },
  getActiveDeals: async (
    filter: any = {},
    options: {
      page: number;
      limit: number;
      sort?: any;
    } = { page: 1, limit: 10 }
  ) => {
    const { page, limit, sort = { createdAt: -1 } } = options;

    const baseFilter = {
      isActive: true,
      startDate: { $lte: new Date() },
      endDate: { $gte: new Date() },
      ...filter
    };

    const query = dealsModel
      .find(baseFilter)
      .select('-__v')
      .sort(sort)
      .skip((page - 1) * limit)
      .limit(limit);

    // Apply population based on selection type
    if (baseFilter.selectionType === 'products') {
      query.populate('products');
    } else if (baseFilter.selectionType === 'categories') {
      query.populate('categories');
    } else {
      // Populate both if no specific type is requested
      query
        .populate('products')
        .populate('categories');
    }

    const [docs, total] = await Promise.all([
      query.exec(),
      dealsModel.countDocuments(baseFilter)
    ]);

    const pages = Math.ceil(total / limit);
    const hasNextPage = page < pages;
    const hasPrevPage = page > 1;

    return {
      docs,
      total,
      page,
      pages,
      limit,
      hasNextPage,
      hasPrevPage
    };
  },
};<|MERGE_RESOLUTION|>--- conflicted
+++ resolved
@@ -1,7 +1,5 @@
 import { Inventory, Listing, ProductCategory } from "@/models";
 import mongoose from "mongoose";
-<<<<<<< HEAD
-=======
 import dealsModel from "@/models/deals.model";
 // Request deduplication cache
 const pendingRequests = new Map();
@@ -47,7 +45,6 @@
     throw error;
   }
 }
->>>>>>> 4ecb3a51
 
 export const websiteService = {
   getFeaturedCategoriesForWebsite: () => {
@@ -68,15 +65,15 @@
     const categoriesWithListings = await Promise.all(
       featuredCategories.map(async (category) => {
         const featuredListings = await Listing.find({
-          'productInfo.productCategory': category._id,
+          "productInfo.productCategory": category._id,
           isFeatured: true,
           isBlocked: false,
           publishToWebsite: true,
         })
-        .populate('productInfo.productCategory')
-        .populate('selectedStockId')
-        .limit(6)
-        .lean();
+          .populate("productInfo.productCategory")
+          .populate("selectedStockId")
+          .limit(6)
+          .lean();
 
         // Transform listings to website format
         const transformedListings = featuredListings.map((listing: any) => {
@@ -99,7 +96,7 @@
             description: description,
             condition: cleanCondition,
             pricing: {
-              costPrice: listing.selectedStockId?.costPricePerUnit || 0,
+              costPrice: listing.selectedStockId?.totalCostPrice || 0,
               purchasePrice: listing.selectedStockId?.purchasePricePerUnit || 0,
               retailPrice: listing.prodPricing?.retailPrice || 0,
               listingQuantity: listing.prodPricing?.listingQuantity || 0,
@@ -156,16 +153,81 @@
       throw new Error("Category not found or not featured");
     }
 
+    console.log("Found category:", {
+      id: category._id,
+      name: category.name,
+      isFeatured: category.isFeatured,
+      isBlocked: category.isBlocked,
+    });
+
+    // Convert categoryId to ObjectId for proper MongoDB query
+    const categoryObjectId = new mongoose.Types.ObjectId(categoryId);
+
     // Get featured listings for this specific category
-    const featuredListings = await Listing.find({
-      'productInfo.productCategory': categoryId,
+    const featuredListings = (await Listing.find({
+      "productInfo.productCategory": categoryObjectId,
       isFeatured: true,
       isBlocked: false,
       publishToWebsite: true,
     })
-    .populate('productInfo.productCategory')
-    .populate('selectedStockId')
-    .lean();
+      .populate("productInfo.productCategory")
+      .populate("selectedStockId")
+      .lean()) as any[];
+
+    console.log("Featured Listings for Category:", categoryId, featuredListings);
+
+    // Debug: Check if there are any listings with this category at all
+    const allListingsWithCategory = (await Listing.find({
+      "productInfo.productCategory": categoryObjectId,
+    })
+      .select("_id isFeatured isBlocked publishToWebsite status")
+      .lean()) as any[];
+
+    console.log("All listings with category:", categoryId, ":", allListingsWithCategory.length);
+    console.log("Sample listings:", allListingsWithCategory.slice(0, 3));
+
+    // Debug: Check if there are any featured listings at all
+    const allFeaturedListings = (await Listing.find({
+      isFeatured: true,
+      isBlocked: false,
+      publishToWebsite: true,
+    })
+      .select("_id productInfo.productCategory")
+      .lean()) as any[];
+
+    console.log("Total featured listings:", allFeaturedListings.length);
+    console.log(
+      "Featured listings categories:",
+      allFeaturedListings.map((l: any) => l.productInfo?.productCategory).slice(0, 5)
+    );
+
+    // Additional debug: Check the exact query being executed
+    console.log("Query being executed:", {
+      "productInfo.productCategory": categoryObjectId,
+      isFeatured: true,
+      isBlocked: false,
+      publishToWebsite: true,
+    });
+
+    // Debug: Check if there are any listings with this category without other filters
+    const listingsWithCategoryOnly = (await Listing.find({
+      "productInfo.productCategory": categoryObjectId,
+    })
+      .select("_id isFeatured isBlocked publishToWebsite status productInfo.productCategory")
+      .lean()) as any[];
+
+    console.log("Listings with category only (no other filters):", listingsWithCategoryOnly.length);
+    console.log(
+      "Sample of these listings:",
+      listingsWithCategoryOnly.slice(0, 3).map((l: any) => ({
+        id: l._id,
+        isFeatured: l.isFeatured,
+        isBlocked: l.isBlocked,
+        publishToWebsite: l.publishToWebsite,
+        status: l.status,
+        category: l.productInfo?.productCategory,
+      }))
+    );
 
     // Transform listings to website format
     const transformedListings = featuredListings.map((listing: any) => {
@@ -188,7 +250,7 @@
         description: description,
         condition: cleanCondition,
         pricing: {
-          costPrice: listing.selectedStockId?.costPricePerUnit || 0,
+          costPrice: listing.selectedStockId?.totalCostPrice || 0,
           purchasePrice: listing.selectedStockId?.purchasePricePerUnit || 0,
           retailPrice: listing.prodPricing?.retailPrice || 0,
           listingQuantity: listing.prodPricing?.listingQuantity || 0,
@@ -305,9 +367,7 @@
       if (productCategory) {
         // Validate if it's a valid MongoDB ObjectId
         if (mongoose.isValidObjectId(productCategory)) {
-          query["productInfo.productCategory"] = new mongoose.Types.ObjectId(
-            productCategory
-          );
+          query["productInfo.productCategory"] = new mongoose.Types.ObjectId(productCategory);
         } else {
           // If it's not a valid ObjectId, search by category name
           const categoryIds = await ProductCategory.find({
@@ -359,38 +419,20 @@
       // Transform listings to desired format
       const transformedProducts = listings.map((listing: any) => {
         // Extract item name from the first marketplace entry
-        const itemName = getFirstValue(
-          (listing as any).productInfo?.item_name,
-          "value"
-        );
+        const itemName = getFirstValue((listing as any).productInfo?.item_name, "value");
 
         // Extract brand from the first marketplace entry
-        const brand = getFirstValue(
-          (listing as any).productInfo?.brand,
-          "value"
-        );
+        const brand = getFirstValue((listing as any).productInfo?.brand, "value");
 
         // Extract description from the first marketplace entry
-        const description = getFirstValue(
-          (listing as any).productInfo?.product_description,
-          "value"
-        );
+        const description = getFirstValue((listing as any).productInfo?.product_description, "value");
 
         // Extract condition from the first marketplace entry
-        const condition = getFirstValue(
-          (listing as any).productInfo?.condition_type,
-          "value"
-        );
+        const condition = getFirstValue((listing as any).productInfo?.condition_type, "value");
 
         // Extract marketplace and language from the first entry
-        const marketplace = getFirstValue(
-          (listing as any).productInfo?.item_name,
-          "marketplace_id"
-        );
-        const language = getFirstValue(
-          (listing as any).productInfo?.item_name,
-          "language_tag"
-        );
+        const marketplace = getFirstValue((listing as any).productInfo?.item_name, "marketplace_id");
+        const language = getFirstValue((listing as any).productInfo?.item_name, "language_tag");
 
         // Clean up condition value (remove marketplace prefix if present)
         const cleanCondition = condition.replace(/^refurbished_/, "");
@@ -402,52 +444,23 @@
           brand: brand,
           category: (listing as any).productInfo?.productCategory
             ? {
-<<<<<<< HEAD
                 id: (listing as any).productInfo.productCategory._id,
                 name: (listing as any).productInfo.productCategory.name || "",
-                description:
-                  (listing as any).productInfo.productCategory.description ||
-                  "",
+                description: (listing as any).productInfo.productCategory.description || "",
                 image: (listing as any).productInfo.productCategory.image || "",
                 tags: (listing as any).productInfo.productCategory.tags || [],
               }
-=======
-              id: (listing as any).productInfo.productCategory._id,
-              name: (listing as any).productInfo.productCategory.name || "",
-              description: (listing as any).productInfo.productCategory.description || "",
-              image: (listing as any).productInfo.productCategory.image || "",
-              tags: (listing as any).productInfo.productCategory.tags || [],
-            }
->>>>>>> 4ecb3a51
             : null,
           description: description,
           condition: cleanCondition,
           pricing: {
-            costPrice: (listing as any).selectedStockId?.costPricePerUnit || 0,
-            purchasePrice:
-              (listing as any).selectedStockId?.purchasePricePerUnit || 0,
+            costPrice: (listing as any).selectedStockId?.totalCostPrice || 0,
+            purchasePrice: (listing as any).selectedStockId?.purchasePricePerUnit || 0,
             retailPrice: (listing as any).prodPricing?.retailPrice || 0,
             listingQuantity: (listing as any).prodPricing?.listingQuantity || 0,
             discountType: (listing as any).prodPricing?.discountType || null,
             discountValue: (listing as any).prodPricing?.discountValue || 0,
             vat: (listing as any).prodPricing?.vat || 0,
-<<<<<<< HEAD
-            selectedVariations: (listing as any).prodPricing?.selectedVariations?.map((variation: any) => ({
-              variationId: variation.variationId?._id || variation.variationId,
-              retailPrice: variation.retailPrice || 0,
-              listingQuantity: variation.listingQuantity || 0,
-              offerImages: variation.offerImages || [],
-              // Include populated variation details if available
-              variationDetails: variation.variationId ? {
-                id: variation.variationId._id,
-                attributes: variation.variationId.attributes || {},
-                isSelected: variation.variationId.isSelected || false,
-                isBundleVariation: variation.variationId.isBundleVariation || false,
-                createdAt: variation.variationId.createdAt,
-                updatedAt: variation.variationId.updatedAt,
-              } : null,
-            })) || [],
-=======
             selectedVariations:
               (listing as any).prodPricing?.selectedVariations?.map((variation: any) => ({
                 variationId: variation.variationId?._id || variation.variationId,
@@ -457,16 +470,15 @@
                 // Include populated variation details if available
                 variationDetails: variation.variationId
                   ? {
-                    id: variation.variationId._id,
-                    attributes: variation.variationId.attributes || {},
-                    isSelected: variation.variationId.isSelected || false,
-                    isBundleVariation: variation.variationId.isBundleVariation || false,
-                    createdAt: variation.variationId.createdAt,
-                    updatedAt: variation.variationId.updatedAt,
-                  }
+                      id: variation.variationId._id,
+                      attributes: variation.variationId.attributes || {},
+                      isSelected: variation.variationId.isSelected || false,
+                      isBundleVariation: variation.variationId.isBundleVariation || false,
+                      createdAt: variation.variationId.createdAt,
+                      updatedAt: variation.variationId.updatedAt,
+                    }
                   : null,
               })) || [],
->>>>>>> 4ecb3a51
             currency: "GBP", // Default currency
           },
           stock: {
@@ -526,8 +538,6 @@
     }
   },
 
-<<<<<<< HEAD
-=======
   // Get filtered Website listings with category-specific filters
   getFilteredWebsiteListings: async (filters: any = {}) => {
     try {
@@ -946,12 +956,12 @@
           brand: brand,
           category: listing.productInfo?.productCategory
             ? {
-              id: listing.productInfo.productCategory._id,
-              name: listing.productInfo.productCategory.name || "",
-              description: listing.productInfo.productCategory.description || "",
-              image: listing.productInfo.productCategory.image || "",
-              tags: listing.productInfo.productCategory.tags || [],
-            }
+                id: listing.productInfo.productCategory._id,
+                name: listing.productInfo.productCategory.name || "",
+                description: listing.productInfo.productCategory.description || "",
+                image: listing.productInfo.productCategory.image || "",
+                tags: listing.productInfo.productCategory.tags || [],
+              }
             : null,
           description: description,
           condition: cleanCondition,
@@ -971,13 +981,13 @@
                 offerImages: variation.offerImages || [],
                 variationDetails: variation.variationId
                   ? {
-                    id: variation.variationId._id,
-                    attributes: variation.variationId.attributes || {},
-                    isSelected: variation.variationId.isSelected || false,
-                    isBundleVariation: variation.variationId.isBundleVariation || false,
-                    createdAt: variation.variationId.createdAt,
-                    updatedAt: variation.variationId.updatedAt,
-                  }
+                      id: variation.variationId._id,
+                      attributes: variation.variationId.attributes || {},
+                      isSelected: variation.variationId.isSelected || false,
+                      isBundleVariation: variation.variationId.isBundleVariation || false,
+                      createdAt: variation.variationId.createdAt,
+                      updatedAt: variation.variationId.updatedAt,
+                    }
                   : null,
               })) || [],
             currency: "GBP",
@@ -1329,11 +1339,9 @@
     });
   },
 
->>>>>>> 4ecb3a51
   // Get single Website product by ID
   getWebsiteProductById: async (id: string) => {
     try {
-
       const query = {
         _id: new mongoose.Types.ObjectId(id),
         publishToWebsite: true, // Only get listings published to website
@@ -1357,40 +1365,25 @@
       };
 
       // Extract item name from the first marketplace entry
-      const itemName = getFirstValue(
-        (listing as any).productInfo?.item_name,
-        "value"
-      );
+      const itemName = getFirstValue((listing as any).productInfo?.item_name, "value");
 
       // Extract brand from the first marketplace entry
       const brand = getFirstValue((listing as any).productInfo?.brand, "value");
 
       // Extract description from the first marketplace entry
-      const description = getFirstValue(
-        (listing as any).productInfo?.product_description,
-        "value"
-      );
+      const description = getFirstValue((listing as any).productInfo?.product_description, "value");
 
       // Extract condition from the first marketplace entry
-      const condition = getFirstValue(
-        (listing as any).productInfo?.condition_type,
-        "value"
-      );
+      const condition = getFirstValue((listing as any).productInfo?.condition_type, "value");
 
       // Extract marketplace and language from the first entry
-      const marketplace = getFirstValue(
-        (listing as any).productInfo?.item_name,
-        "marketplace_id"
-      );
-      const language = getFirstValue(
-        (listing as any).productInfo?.item_name,
-        "language_tag"
-      );
+      const marketplace = getFirstValue((listing as any).productInfo?.item_name, "marketplace_id");
+      const language = getFirstValue((listing as any).productInfo?.item_name, "language_tag");
 
       // Clean up condition value (remove marketplace prefix if present)
       const cleanCondition = condition.replace(/^refurbished_/, "");
 
-      console.log("listinglisting : " , listing)
+      console.log("listinglisting : ", listing);
 
       return {
         id: listing._id,
@@ -1399,50 +1392,23 @@
         brand: brand,
         category: listing.productInfo?.productCategory
           ? {
-<<<<<<< HEAD
               id: listing.productInfo.productCategory._id,
               name: listing.productInfo.productCategory.name || "",
-              description:
-                listing.productInfo.productCategory.description || "",
+              description: listing.productInfo.productCategory.description || "",
               image: listing.productInfo.productCategory.image || "",
               tags: listing.productInfo.productCategory.tags || [],
             }
-=======
-            id: listing.productInfo.productCategory._id,
-            name: listing.productInfo.productCategory.name || "",
-            description: listing.productInfo.productCategory.description || "",
-            image: listing.productInfo.productCategory.image || "",
-            tags: listing.productInfo.productCategory.tags || [],
-          }
->>>>>>> 4ecb3a51
           : null,
         description: description,
         condition: cleanCondition,
         pricing: {
-          costPrice: listing.selectedStockId?.costPricePerUnit || 0,
+          costPrice: listing.selectedStockId?.totalCostPrice || 0,
           purchasePrice: listing.selectedStockId?.purchasePricePerUnit || 0,
           retailPrice: listing.prodPricing?.retailPrice || 0,
           listingQuantity: listing.prodPricing?.listingQuantity || 0,
           discountType: listing.prodPricing?.discountType || null,
           discountValue: listing.prodPricing?.discountValue || 0,
           vat: listing.prodPricing?.vat || 0,
-<<<<<<< HEAD
-          selectedVariations: listing.prodPricing?.selectedVariations?.map((variation: any) => ({
-            variationId: variation.variationId?._id || variation.variationId,
-            retailPrice: variation.retailPrice || 0,
-            listingQuantity: variation.listingQuantity || 0,
-            offerImages: variation.offerImages || [],
-            // Include populated variation details if available
-            variationDetails: variation.variationId ? {
-              id: variation.variationId._id,
-              attributes: variation.variationId.attributes || {},
-              isSelected: variation.variationId.isSelected || false,
-              isBundleVariation: variation.variationId.isBundleVariation || false,
-              createdAt: variation.variationId.createdAt,
-              updatedAt: variation.variationId.updatedAt,
-            } : null,
-          })) || [],
-=======
           selectedVariations:
             listing.prodPricing?.selectedVariations?.map((variation: any) => ({
               variationId: variation.variationId?._id || variation.variationId,
@@ -1452,16 +1418,15 @@
               // Include populated variation details if available
               variationDetails: variation.variationId
                 ? {
-                  id: variation.variationId._id,
-                  attributes: variation.variationId.attributes || {},
-                  isSelected: variation.variationId.isSelected || false,
-                  isBundleVariation: variation.variationId.isBundleVariation || false,
-                  createdAt: variation.variationId.createdAt,
-                  updatedAt: variation.variationId.updatedAt,
-                }
+                    id: variation.variationId._id,
+                    attributes: variation.variationId.attributes || {},
+                    isSelected: variation.variationId.isSelected || false,
+                    isBundleVariation: variation.variationId.isBundleVariation || false,
+                    createdAt: variation.variationId.createdAt,
+                    updatedAt: variation.variationId.updatedAt,
+                  }
                 : null,
             })) || [],
->>>>>>> 4ecb3a51
           currency: "GBP", // Default currency
         },
         stock: {
@@ -1523,32 +1488,27 @@
       isActive: true,
       startDate: { $lte: new Date() },
       endDate: { $gte: new Date() },
-      ...filter
+      ...filter,
     };
 
     const query = dealsModel
       .find(baseFilter)
-      .select('-__v')
+      .select("-__v")
       .sort(sort)
       .skip((page - 1) * limit)
       .limit(limit);
 
     // Apply population based on selection type
-    if (baseFilter.selectionType === 'products') {
-      query.populate('products');
-    } else if (baseFilter.selectionType === 'categories') {
-      query.populate('categories');
+    if (baseFilter.selectionType === "products") {
+      query.populate("products");
+    } else if (baseFilter.selectionType === "categories") {
+      query.populate("categories");
     } else {
       // Populate both if no specific type is requested
-      query
-        .populate('products')
-        .populate('categories');
+      query.populate("products").populate("categories");
     }
 
-    const [docs, total] = await Promise.all([
-      query.exec(),
-      dealsModel.countDocuments(baseFilter)
-    ]);
+    const [docs, total] = await Promise.all([query.exec(), dealsModel.countDocuments(baseFilter)]);
 
     const pages = Math.ceil(total / limit);
     const hasNextPage = page < pages;
@@ -1561,7 +1521,7 @@
       pages,
       limit,
       hasNextPage,
-      hasPrevPage
+      hasPrevPage,
     };
   },
 };