import { Address, User, UserCategory } from "@/models";
import {
  IUser,
  UserCreatePayload,
  UserUpdatePayload,
  ProfileCompletionPayload,
} from "@/contracts/user.contract";
import { createHash } from "@/utils/hash.util";
import { IUserAddress } from "@/contracts/user-address.contracts";
import { Types } from "mongoose";
import { toUpper } from "lodash";

// Function to generate unique Employee ID
const generateUniqueEmployeeId = async (): Promise<string> => {
<<<<<<< HEAD
  const characters = 'ABCDEFGHIJKLMNOPQRSTUVWXYZ0123456789';
  let employeeId = '';
  let isUnique = false;
  
  while (!isUnique) {
    // Generate a 6-character alphanumeric string
    let randomPart = '';
    for (let i = 0; i < 6; i++) {
      randomPart += characters.charAt(Math.floor(Math.random() * characters.length));
    }
    
    // Add BMR- prefix
    employeeId = `BMR-${randomPart}`;
    
=======
  const characters = "ABCDEFGHIJKLMNOPQRSTUVWXYZ0123456789";
  let employeeId = "";
  let isUnique = false;

  while (!isUnique) {
    // Generate a 6-character alphanumeric string
    let randomPart = "";
    for (let i = 0; i < 6; i++) {
      randomPart += characters.charAt(
        Math.floor(Math.random() * characters.length)
      );
    }

    // Add BMR- prefix
    employeeId = `BMR-${randomPart}`;

>>>>>>> 0a8c8324
    // Check if this Employee ID already exists
    const existingUser = await User.findOne({ employeeId });
    if (!existingUser) {
      isUnique = true;
    }
  }
<<<<<<< HEAD
  
=======

>>>>>>> 0a8c8324
  return employeeId;
};

export const userService = {
  getAllUsers: async () => {
    return await User.find().populate("userType");
  },
  findUserById: async (id: string, select?: string) => {
    if (select) {
      return await User.findById(id).populate("userType").select(select);
    } else {
      return await User.findById(id).populate("userType");
    }
  },

  findCategoryById: async (id: string) => {
    return await UserCategory.findById(id);
  },

  createUser: async (data: UserCreatePayload) => {
    const {
      firstName,
      lastName,
      email,
      password,
      userType,
      additionalAccessRights,
      restrictedAccessRights,
      phoneNumber,
      dob,
    } = data;

    const hashedPassword = await createHash(password);

    // Fetch the user category
    const userCategory = await UserCategory.findById(userType);

    let supplierKey = undefined;
    if (userCategory && userCategory.role.toLowerCase() === "supplier") {
      supplierKey = await generateUniqueSupplierKey(firstName, lastName);
    }

    // Generate unique Employee ID
    const employeeId = await generateUniqueEmployeeId();

    const newUser = new User({
      firstName,
      lastName,
      email,
      password: hashedPassword,
      userType,
      additionalAccessRights,
      restrictedAccessRights,
      phoneNumber,
      dob,
      supplierKey, // Ensure supplierKey is set
      employeeId, // Add the generated Employee ID
    });

    return await newUser.save();
  },

  findExistingEmail: async (email: string) => {
    const userExists = await User.findOne({ email });
    return userExists;
  },

  findExistingPhoneNumber: (phoneNumber: number) => {
    return User.findOne({ phoneNumber });
  },

  updateById: async (userId: string, updateData: UserUpdatePayload) => {
    const updatedUser = await User.findByIdAndUpdate(userId, updateData, {
      new: true,
    });
    return updatedUser;
  },

  deleteById: async (id: string) => {
    return await User.findByIdAndDelete(id);
  },

  toggleBlock: (id: string, isBlocked: boolean) => {
    const updateUser = User.findByIdAndUpdate(
      id,
      { isBlocked: isBlocked },
      { new: true }
    );
    if (!updateUser) {
      throw new Error("User not found");
    }
    return updateUser;
  },

  // Profile Completion Methods
  updateProfileCompletion: async (
    userId: string,
    profileData: ProfileCompletionPayload
  ) => {
    try {
      // Convert date strings to Date objects if provided
      const updateData: any = { ...profileData };

      console.log("updateData last and agaonn : ", updateData);

      if (profileData.passportExpiryDate) {
        updateData.passportExpiryDate = new Date(
          profileData.passportExpiryDate
        );
      }

      if (profileData.visaExpiryDate) {
        updateData.visaExpiryDate = new Date(profileData.visaExpiryDate);
      }

      if (profileData.employmentStartDate) {
        updateData.employmentStartDate = new Date(
          profileData.employmentStartDate
        );
      }

      if (profileData.dob) {
        updateData.dob = new Date(profileData.dob);
      }

      // Handle empty strings - convert to null/undefined for optional fields
      if (updateData.gender === "") updateData.gender = undefined;
      if (updateData.jobTitle === "") updateData.jobTitle = undefined;
      if (updateData.employmentStartDate === "")
        updateData.employmentStartDate = undefined;
      if (updateData.niNumber === "") updateData.niNumber = undefined;
      if (updateData.taxId === "") updateData.taxId = undefined;
      if (updateData.emergencyPhoneNumber === "")
        updateData.emergencyPhoneNumber = undefined;
      if (updateData.countryOfIssue === "")
        updateData.countryOfIssue = undefined;
      if (updateData.passportNumber === "")
        updateData.passportNumber = undefined;
      if (updateData.visaNumber === "") updateData.visaNumber = undefined;
      if (updateData.bankName === "") updateData.bankName = undefined;
      if (updateData.bankBranch === "") updateData.bankBranch = undefined;
      if (updateData.accountName === "") updateData.accountName = undefined;
      if (updateData.sortCode === "") updateData.sortCode = undefined;
      if (updateData.accountNumber === "") updateData.accountNumber = undefined;

      // If user is not foreign user, clear all foreign user related fields
      if (updateData.isForeignUser === false) {
        updateData.countryOfIssue = undefined;
        updateData.passportNumber = undefined;
        updateData.passportExpiryDate = undefined;
        updateData.passportDocument = undefined;
        updateData.visaNumber = undefined;
        updateData.visaExpiryDate = undefined;
        updateData.visaDocument = undefined;
      }

      const updatedUser = await User.findByIdAndUpdate(userId, updateData, {
        new: true,
      }).populate("userType");

      return updatedUser;
    } catch (error) {
      console.error("Error updating profile completion:", error);
      throw error;
    }
  },

  calculateProfileCompletion: async (userId: string, profileData?: any) => {
    try {
      let user = profileData;

      if (!user) {
        user = await User.findById(userId);
        if (!user) return 0;
      }

      // Base fields that apply to all users (14 fields)
      const baseFields = 15;
      // Foreign user specific fields (3 fields)
      const foreignFields = 3;

      // Calculate total fields based on user type
      const totalFields = user.isForeignUser
        ? baseFields + foreignFields
        : baseFields;
      let completedFields = 0;

      // Personal Information (4 fields)
      if (user.gender) completedFields++;
      if (user.emergencyPhoneNumber) completedFields++;
      if (user.profileImage) completedFields++;
      if (user.dob) completedFields++;

      // Geofencing Configuration (2 fields)
      if (user.geofencingRadius !== undefined) completedFields++;
      if (user.geofencingAttendanceEnabled !== undefined) completedFields++;

      // Employment Information (4 fields)
      if (user.jobTitle) completedFields++;
      if (user.employmentStartDate) completedFields++;
      if (user.niNumber) completedFields++;
      if (user.taxId) completedFields++;

      // Banking Details (5 fields)
      if (user.bankName) completedFields++;
      if (user.bankBranch) completedFields++;
      if (user.accountName) completedFields++;
      if (user.sortCode) completedFields++;
      if (user.accountNumber) completedFields++;

      // Foreign User Information (3 fields) - only count if isForeignUser is true
      if (user.isForeignUser) {
        if (user.countryOfIssue) completedFields++;
        if (
          user.passportNumber &&
          user.passportExpiryDate &&
          user.passportDocument
        )
          completedFields++;
        if (user.visaNumber && user.visaExpiryDate && user.visaDocument)
          completedFields++;
      }
      // Note: If not foreign user, we don't add these fields to either completed or total

      return Math.round((completedFields / totalFields) * 100);
    } catch (error) {
      console.error("Error calculating profile completion:", error);
      return 0;
    }
  },

  getProfileCompletionStatus: async (userId: string) => {
    try {
      const user = await User.findById(userId);
      if (!user) return null;

      const completionPercentage = await userService.calculateProfileCompletion(
        userId,
        user.toObject()
      );

      const profileCompleted = completionPercentage === 100;

      // Update user with calculated values
      user.profileCompletionPercentage = completionPercentage;
      user.profileCompleted = profileCompleted;

      // Save the updated user
      await user.save();

      return {
        profileCompleted: profileCompleted || false,
        profileCompletionPercentage: completionPercentage,
        missingFields: await userService.getMissingProfileFields(
          userId,
          user.toObject()
        ),
      };
    } catch (error) {
      console.error("Error getting profile completion status:", error);
      throw error;
    }
  },

  getMissingProfileFields: async (userId: string, userData?: any) => {
    try {
      let user = userData;

      if (!user) {
        user = await User.findById(userId);
        if (!user) return [];
      }

      const missingFields = [];

      // Personal Information
      if (!user.gender) missingFields.push("Gender");
      if (!user.emergencyPhoneNumber)
        missingFields.push("Emergency Phone Number");
      if (!user.profileImage) missingFields.push("Profile Image");
      if (!user.dob) missingFields.push("Date of Birth");

      // Geofencing Configuration
      if (user.geofencingRadius === undefined)
        missingFields.push("Geofencing Radius");
      if (user.geofencingAttendanceEnabled === undefined)
        missingFields.push("Geofencing Attendance");

      // Employment Information
      if (!user.jobTitle) missingFields.push("Job Title");
      if (!user.employmentStartDate)
        missingFields.push("Employment Start Date");
      if (!user.niNumber) missingFields.push("NI Number");
      if (!user.taxId) missingFields.push("Tax ID");

      // Banking Details
      if (!user.bankName) missingFields.push("Bank Name");
      if (!user.bankBranch) missingFields.push("Bank Branch");
      if (!user.accountName) missingFields.push("Account Name");
      if (!user.accountNumber) missingFields.push("Account Number");
      if (!user.sortCode) missingFields.push("Sort Code");

      // Foreign User Information
      if (user.isForeignUser) {
        if (!user.countryOfIssue) missingFields.push("Country of Issue");
        if (
          !user.passportNumber ||
          !user.passportExpiryDate ||
          !user.passportDocument
        ) {
          missingFields.push("Passport Information");
        }
        if (!user.visaNumber || !user.visaExpiryDate || !user.visaDocument) {
          missingFields.push("Visa Information");
        }
      }

      return missingFields;
    } catch (error) {
      console.error("Error getting missing profile fields:", error);
      return [];
    }
  },

  createAddress: async (addressData: any, userId: string) => {
    const {
      country,
      address,
      county,
      appartment,
      city,
      postalCode,
      isDefault = false,
      longitude,
      latitude,
    } = addressData;

    // If this is set as default, make sure no other address is default for this user
    if (isDefault) {
      await Address.updateMany(
        { userId, isActive: true },
        { isDefault: false }
      );
    }

    const newAddress = new Address({
      userId,
      county,
      address,
      city,
      appartment,
      postalCode,
      country,
      isDefault,
      isActive: true,
      longitude,
      latitude,
    });
    return newAddress.save();
  },

  createMultipleAddresses: async (addresses: any[], userId: string) => {
    const createdAddresses = [];
    for (let i = 0; i < addresses.length; i++) {
      const addressData = {
        ...addresses[i],
        isDefault: i === 0, // Make first address default
      };
      const createdAddress = await userService.createAddress(
        addressData,
        userId
      );
      createdAddresses.push(createdAddress);
    }
    return createdAddresses;
  },

  findAddressandUpdate: (id: string, address: IUserAddress) => {
    return Address.findByIdAndUpdate(id, address, { new: true });
  },

  findAddressByUserId: (userId: string) => {
    return Address.find({ userId: userId, isActive: true }).sort({
      isDefault: -1,
      createdAt: 1,
    });
  },

  findAllAddressesByUserId: (userId: string) => {
    return Address.find({ userId: userId, isActive: true }).sort({
      isDefault: -1,
      createdAt: 1,
    });
  },

  softDeleteAddress: async (addressId: string) => {
    return Address.findByIdAndUpdate(
      addressId,
      { isActive: false },
      { new: true }
    );
  },

  setDefaultAddress: async (addressId: string, userId: string) => {
    // First, remove default from all addresses for this user
    await Address.updateMany({ userId, isActive: true }, { isDefault: false });

    // Then set the specified address as default
    return Address.findByIdAndUpdate(
      addressId,
      { isDefault: true },
      { new: true }
    );
  },

  updatePermission: (
    additionalAccessRights: string[],
    restrictedAccessRights: string[],
    id: string
  ) => {
    console.log("id : ", id);
    console.log("additionalAccessRights : ", additionalAccessRights);
    console.log("restrictedAccessRights : ", restrictedAccessRights);

    return User.findByIdAndUpdate(id, {
      additionalAccessRights: additionalAccessRights,
      restrictedAccessRights: restrictedAccessRights,
    });
  },
  // New API for fetching user stats (separate service logic)
  getUserStats: async () => {
    try {
      const totalUsers = await User.countDocuments();
      const totalCustomers = await User.countDocuments({
        userType: new Types.ObjectId("675843e9e2c601266bed8319"),
      });
      const activeUsers = await User.countDocuments({ isBlocked: false });
      const blockedUsers = await User.countDocuments({ isBlocked: true });
      return { totalUsers, activeUsers, blockedUsers, totalCustomers };
    } catch (error) {
      console.error("Error fetching user stats:", error);
      throw new Error("Error fetching user statistics");
    }
  },

  searchAndFilterUsers: async (filters: any) => {
    try {
      const {
        searchQuery = "",
        userType,
        isBlocked,
        startDate,
        endDate,
        additionalAccessRights,
        page = 1, // Default to page 1 if not provided
        limit = 10, // Default to 10 records per page
      } = filters;

      // Convert page and limit to numbers
      const pageNumber = parseInt(page, 10);
      const limitNumber = parseInt(limit, 10) || 10;
      const skip = (pageNumber - 1) * limitNumber;

      // Build the query dynamically based on filters
      const query: any = {};

      // Always exclude super admin, admin, and supplier users from the results
      const excludedRoles = ["super admin", "supplier"];
      const excludedUserTypes = await UserCategory.find({
        role: { $in: excludedRoles },
      });
      const excludedUserTypeIds = excludedUserTypes.map((cat) => cat._id);

      if (excludedUserTypeIds.length > 0) {
        query.userType = { $nin: excludedUserTypeIds };
      }

      if (searchQuery) {
        console.log("Searching for:", searchQuery);

        // First, try to find user categories that match the search query
        const matchingCategories = await UserCategory.find({
          role: { $regex: searchQuery, $options: "i" },
        });

        const categoryIds = matchingCategories.map((cat) => cat._id);
        console.log(
          "Found matching categories:",
          matchingCategories.map((cat) => cat.role)
        );
        console.log("Category IDs:", categoryIds);

        query.$or = [
          { firstName: { $regex: searchQuery, $options: "i" } },
          { lastName: { $regex: searchQuery, $options: "i" } },
          { email: { $regex: searchQuery, $options: "i" } },
          { phoneNumber: { $regex: searchQuery, $options: "i" } },
          { jobTitle: { $regex: searchQuery, $options: "i" } },
          { supplierKey: { $regex: searchQuery, $options: "i" } },
          { niNumber: { $regex: searchQuery, $options: "i" } },
<<<<<<< HEAD
=======
          { taxId: { $regex: searchQuery, $options: "i" } },
>>>>>>> 0a8c8324
          { employeeId: { $regex: searchQuery, $options: "i" } },
        ];

        // Add combined name search for full name searches
        // This will match when someone searches for "Hammad Zamir" or similar combined names
        const searchTerms = searchQuery.trim().split(/\s+/);
        if (searchTerms.length > 1) {
          console.log("Multiple search terms detected:", searchTerms);

          // If search query has multiple words, try to match them as first and last name combinations
          query.$or.push({
            $and: [
              { firstName: { $regex: searchTerms[0], $options: "i" } },
              {
                lastName: {
                  $regex: searchTerms[searchTerms.length - 1],
                  $options: "i",
                },
              },
            ],
          });

          // Also try reverse order (last name first, then first name)
          if (searchTerms.length === 2) {
            query.$or.push({
              $and: [
                { firstName: { $regex: searchTerms[1], $options: "i" } },
                { lastName: { $regex: searchTerms[0], $options: "i" } },
              ],
            });
          }

          console.log("Added combined name search for:", searchTerms);
        }

        // If we found matching categories, add them to the search
        if (categoryIds.length > 0) {
          // Filter out excluded categories from search results
          const allowedCategoryIds = categoryIds.filter(
            (id) =>
              !excludedUserTypeIds.some(
                (excludedId) => excludedId.toString() === id.toString()
              )
          );
          if (allowedCategoryIds.length > 0) {
            query.$or.push({ userType: { $in: allowedCategoryIds } });
          }
        }
      }

      if (isBlocked !== undefined) {
        query.isBlocked = isBlocked;
      }

      if (userType) {
        console.log("Filtering by userType:", userType);
        // Find the user category by role name
        const userCategory = await UserCategory.findOne({ role: userType });
        if (userCategory) {
          // If we already have a userType filter (from excluded roles), we need to combine them
          if (query.userType && query.userType.$nin) {
            // We have excluded roles, so we need to ensure the selected userType is not in the excluded list
            // and also match the specific userType
            query.$and = [
              { userType: { $nin: excludedUserTypeIds } },
              { userType: userCategory._id },
            ];
            delete query.userType;
          } else {
            query.userType = userCategory._id;
          }
          console.log("Found user category:", userCategory._id);
        } else {
          console.log("No user category found for role:", userType);
        }
      }

      if (startDate || endDate) {
        const dateFilter: any = {};
        if (startDate) dateFilter.$gte = new Date(startDate);
        if (endDate) dateFilter.$lte = new Date(endDate);
        query.createdAt = dateFilter;
      }

      if (additionalAccessRights) {
        query.additionalAccessRights = { $in: additionalAccessRights };
      }

      console.log("Final query:", JSON.stringify(query, null, 2));

      // Pagination logic: apply skip and limit
      const users = await User.find(query)
        .populate("userType")
        .skip(skip) // Correct application of skip
        .limit(limitNumber); // Correct application of limit

      // Count total users
      const totalUsers = await User.countDocuments(query);

      return {
        users,
        pagination: {
          totalUsers,
          currentPage: pageNumber,
          totalPages: Math.ceil(totalUsers / limitNumber),
          perPage: limitNumber,
        },
      };
    } catch (error) {
      console.error("Error during search and filter:", error);
      throw new Error("Error during search and filter");
    }
  },
};

export async function generateUniqueSupplierKey(
  firstName: string,
  lastName: string
): Promise<string> {
  let baseKey = `${toUpper(firstName)}_${toUpper(lastName)}`;
  let uniqueKey = baseKey;
  let counter = 1;

  // Check if the key already exists and increment counter if needed
  while (await User.exists({ supplierKey: uniqueKey })) {
    uniqueKey = `${baseKey}_${counter}`;
    counter++;
  }

  return uniqueKey;
}<|MERGE_RESOLUTION|>--- conflicted
+++ resolved
@@ -12,22 +12,6 @@
 
 // Function to generate unique Employee ID
 const generateUniqueEmployeeId = async (): Promise<string> => {
-<<<<<<< HEAD
-  const characters = 'ABCDEFGHIJKLMNOPQRSTUVWXYZ0123456789';
-  let employeeId = '';
-  let isUnique = false;
-  
-  while (!isUnique) {
-    // Generate a 6-character alphanumeric string
-    let randomPart = '';
-    for (let i = 0; i < 6; i++) {
-      randomPart += characters.charAt(Math.floor(Math.random() * characters.length));
-    }
-    
-    // Add BMR- prefix
-    employeeId = `BMR-${randomPart}`;
-    
-=======
   const characters = "ABCDEFGHIJKLMNOPQRSTUVWXYZ0123456789";
   let employeeId = "";
   let isUnique = false;
@@ -44,18 +28,13 @@
     // Add BMR- prefix
     employeeId = `BMR-${randomPart}`;
 
->>>>>>> 0a8c8324
     // Check if this Employee ID already exists
     const existingUser = await User.findOne({ employeeId });
     if (!existingUser) {
       isUnique = true;
     }
   }
-<<<<<<< HEAD
-  
-=======
-
->>>>>>> 0a8c8324
+
   return employeeId;
 };
 
@@ -556,10 +535,7 @@
           { jobTitle: { $regex: searchQuery, $options: "i" } },
           { supplierKey: { $regex: searchQuery, $options: "i" } },
           { niNumber: { $regex: searchQuery, $options: "i" } },
-<<<<<<< HEAD
-=======
           { taxId: { $regex: searchQuery, $options: "i" } },
->>>>>>> 0a8c8324
           { employeeId: { $regex: searchQuery, $options: "i" } },
         ];
 
