--- conflicted
+++ resolved
@@ -774,11 +774,7 @@
     res: Response
   ): Promise<any> => {
     try {
-<<<<<<< HEAD
       const accessToken = await getStoredEbayUserAccessToken();
-=======
-      const credentials = await getStoredEbayAccessToken("true");
->>>>>>> 940e9ca8
       // const ebayUrl = "https://api.sandbox.ebay.com/ws/api.dll";
 
       const limit = req.query.limit || 10;
@@ -794,7 +790,6 @@
       const formattedStartDate = new Date(startDate).toISOString();
       const formattedEndDate = new Date(endDate).toISOString();
 
-<<<<<<< HEAD
       // console.log("formattedStartDate", formattedStartDate);
       // console.log("formattedEndDate", formattedEndDate);
 
@@ -808,12 +803,9 @@
         });
       }
 
-=======
->>>>>>> 940e9ca8
       const response = await fetch(ebayUrl, {
         method: "GET",
         headers: {
-<<<<<<< HEAD
           "X-EBAY-API-SITEID": "3", // UK site ID
           "X-EBAY-API-COMPATIBILITY-LEVEL": "967",
           "X-EBAY-API-CALL-NAME": "GetOrders",
@@ -864,20 +856,6 @@
       } catch {}
 
       return res.status(StatusCodes.OK).json({ status: StatusCodes.OK, message: ReasonPhrases.OK, data: jsonObj });
-=======
-          Authorization: `Bearer ${credentials?.access_token}`,
-        },
-      });
-
-      const rawResponse = await response.json();
-
-      // console.log("parsedOrders", parsedOrders);
-      return res.status(StatusCodes.OK).json({
-        status: StatusCodes.OK,
-        message: ReasonPhrases.OK,
-        data: rawResponse,
-      });
->>>>>>> 940e9ca8
     } catch (error: any) {
       console.error("Error fetching orders:", error.message);
       throw new Error("Error fetching orders");
