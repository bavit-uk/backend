--- conflicted
+++ resolved
@@ -564,11 +564,7 @@
         ...(selectedGtin && {
           externally_assigned_product_identifier: [
             {
-<<<<<<< HEAD
-              type: "gtin",
-=======
               type: "ean",
->>>>>>> 94cbc44c
               value: selectedGtin, // Assign the selected GTIN only if it's new
               marketplace_id: "A1F83G8C2ARO7P",
             },
