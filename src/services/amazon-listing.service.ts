import { StatusCodes, ReasonPhrases } from "http-status-codes";
import { Request, Response } from "express";
import {
  getStoredAmazonAccessToken,
  refreshAmazonAccessToken,
  initializeAmazonCredentials,
  getProductTypeDefinitions,
} from "@/utils/amazon-helpers.util";
import path from "path";
import { promises as fs } from "fs";
import { Listing } from "@/models";
import { parseSchemaProperties } from "@/utils/parseAmazonSchema";
import { AmazonSchemaParser } from "@/utils/amazonSchemaParser.util";

const type = process.env.AMAZON_ENV === "production" ? "PRODUCTION" : "SANDBOX";

export const amazonListingService = {
  getApplicationAuthToken: async (req: Request, res: Response) => {
    try {
      const token = await getStoredAmazonAccessToken();
      return res.status(StatusCodes.OK).json({ status: StatusCodes.OK, message: ReasonPhrases.OK, token });
    } catch (error) {
      console.error("Error getting Amazon token:", error);
      return res.status(StatusCodes.INTERNAL_SERVER_ERROR).json({
        status: StatusCodes.INTERNAL_SERVER_ERROR,
        message: ReasonPhrases.INTERNAL_SERVER_ERROR,
        error: "Failed to get application token",
        details: error,
      });
    }
  },

  getAmazonSchema: async (req: Request, res: Response) => {
    try {
      const productType = req.params.productType;
      if (!productType) {
        return res.status(400).json({ error: "Missing productType parameter" });
      }

      const spApiUrl = `https://sellingpartnerapi-eu.amazon.com/definitions/2020-09-01/productTypes/${productType}?marketplaceIds=ATVPDKIKX0DER`;

      const accessToken = await getStoredAmazonAccessToken();

      // Fetch SP API product type schema metadata
      const spApiResponse = await fetch(spApiUrl, {
        method: "GET",
        headers: {
          "x-amz-access-token": accessToken ?? "",
          "Content-Type": "application/json",
        },
      });

      if (!spApiResponse.ok) {
        return res.status(spApiResponse.status).json({ error: "Failed to fetch product type schema" });
      }

      const spApiData = await spApiResponse.json();

      const schemaUrl = spApiData.schema?.link?.resource;
      if (!schemaUrl) {
        return res.status(400).json({ error: "Schema link resource not found" });
      }

      // Fetch actual schema JSON from schemaUrl (usually public S3 URL with token)
      const schemaResponse = await fetch(schemaUrl);
      if (!schemaResponse.ok) {
        return res.status(schemaResponse.status).json({ error: "Failed to fetch actual schema" });
      }

      const actualSchema = await schemaResponse.json();

      // Parse schema properties with your utility function
      // const properties = actualSchema.properties || {};
      // const requiredFields = actualSchema.required || [];

      // const parsedFields = parseSchemaProperties(properties, requiredFields);

      const parser = new AmazonSchemaParser(actualSchema);
      const transformedSchema = parser.parse();

      // Return parsed fields
      // return res.json({ parsedFields });
      return res.json({ transformedSchema });
    } catch (error: any) {
      return res.status(500).json({ error: "Internal server error", details: error.message });
    }
  },
  getAmazonSchemaDummy: async (req: Request, res: Response) => {
    try {
      const productType = req.params.productType;
      if (!productType) {
        return res.status(400).json({ error: "Missing productType parameter" });
      }

      // Read schema JSON from local test.json file instead of API calls
      // const filePath = path.join(__dirname, "test.json");
      const filePath = path.join(__dirname, "test.json");
      const jsonData = await fs.readFile(filePath, "utf-8");
      const actualSchema = JSON.parse(jsonData);
      // console.log("actual Schema", actualSchema);
      // Pass the local JSON schema to your parser
      const parser = new AmazonSchemaParser(actualSchema);
      const transformedSchema = parser.parse();

      return res.json({ transformedSchema });
    } catch (error: any) {
      return res.status(500).json({ error: "Internal server error", details: error.message });
    }
  },
  getAmazonSchemaOriginal: async (req: Request, res: Response) => {
    try {
      const productType = req.params.productType;
      if (!productType) {
        return res.status(400).json({ error: "Missing productType parameter" });
      }

      // Read schema JSON from local test.json file instead of API calls
      const filePath = path.join(__dirname, "test.json");
      const jsonData = await fs.readFile(filePath, "utf-8");
      const actualSchema = JSON.parse(jsonData);

      return res.json({ actualSchema });
    } catch (error: any) {
      return res.status(500).json({ error: "Internal server error", details: error.message });
    }
  },
  handleAuthorizationCallback: async (req: Request, res: Response) => {
    try {
      const { code } = req.query;
      const accessToken = await initializeAmazonCredentials(code as string, type);
      return res.status(StatusCodes.OK).json({ status: StatusCodes.OK, message: ReasonPhrases.OK, accessToken });
    } catch (error) {
      console.error("Error in authorization callback:", error);
      return res.status(StatusCodes.INTERNAL_SERVER_ERROR).json({
        status: StatusCodes.INTERNAL_SERVER_ERROR,
        message: ReasonPhrases.INTERNAL_SERVER_ERROR,
        error: "Failed to exchange code for access token",
        details: error,
      });
    }
  },

  handleRefreshToken: async (req: Request, res: Response) => {
    try {
      const credentials = await refreshAmazonAccessToken(type);
      return res.status(StatusCodes.OK).json({ status: StatusCodes.OK, message: ReasonPhrases.OK, credentials });
    } catch (error) {
      console.error("Error refreshing token:", error);
      return res.status(StatusCodes.INTERNAL_SERVER_ERROR).json({
        status: StatusCodes.INTERNAL_SERVER_ERROR,
        message: ReasonPhrases.INTERNAL_SERVER_ERROR,
        error: "Failed to refresh Amazon access token",
        details: error,
      });
    }
  },
  // Function to check the status of your submitted listing
  checkListingStatus: async (sku: string): Promise<string> => {
    try {
      const token = await getStoredAmazonAccessToken();
      if (!token) {
        throw new Error("Missing or invalid Amazon access token");
      }
      const sku = "DELL-XPS-13-9310"; // Your unique SKU
      const sellerId = "A21DY98JS1BBQC";

<<<<<<< HEAD
      const sellerId = "A21DY98JS1BBQC"; // Your seller ID
      const marketplaceId = "A1F83G8C2ARO7P"; // UK marketplace

      // Get listing details
      const response = await fetch(
        `https://sandbox.sellingpartnerapi-eu.amazon.com/listings/2021-08-01/items/${sellerId}/${sku}?marketplaceIds=${marketplaceId}&includedData=summaries,attributes,issues,offers,fulfillmentAvailability,procurement`,
        {
          method: "GET",
          headers: {
            "x-amz-access-token": token,
            "Content-Type": "application/json",
            "x-amzn-api-sandbox-only": "true", // Remove for production
          },
        }
      );

      const result = await response.json();

      if (response.ok) {
        return JSON.stringify(
          {
            status: 200,
            statusText: "OK",
            listingData: result,
          },
          null,
          2
        );
      } else {
        return JSON.stringify(
          {
            status: response.status,
            statusText: response.statusText,
            errorResponse: result,
          },
          null,
          2
        );
      }
    } catch (error: any) {
      console.error("Error checking listing status:", error.message);
      return JSON.stringify({
        status: 500,
        message: error.message || "Error checking listing status",
      });
    }
  },

  // Function to get submission status
  getSubmissionStatus: async (submissionId: string): Promise<string> => {
    try {
      const token = await getStoredAmazonAccessToken();
      if (!token) {
        throw new Error("Missing or invalid Amazon access token");
      }

      const sellerId = "A21DY98JS1BBQC";

      // Check submission status
      const response = await fetch(
        `https://sandbox.sellingpartnerapi-eu.amazon.com/listings/2021-08-01/submissions/${submissionId}`,
        {
          method: "GET",
          headers: {
            "x-amz-access-token": token,
            "Content-Type": "application/json",
            "x-amzn-api-sandbox-only": "true", // Remove for production
          },
        }
      );

      const result = await response.json();

      if (response.ok) {
        return JSON.stringify(
          {
            status: 200,
            statusText: "OK",
            submissionStatus: result,
          },
          null,
          2
        );
      } else {
        return JSON.stringify(
          {
            status: response.status,
            statusText: response.statusText,
            errorResponse: result,
          },
          null,
          2
        );
      }
    } catch (error: any) {
      console.error("Error checking submission status:", error.message);
      return JSON.stringify({
        status: 500,
        message: error.message || "Error checking submission status",
      });
    }
  },
  addItemOnAmazon: async (listing: any): Promise<string> => {
    try {
      const token = await getStoredAmazonAccessToken();
      if (!token) {
        throw new Error("Missing or invalid Amazon access token");
      }

      const sku = "DELL-XPS-13-9310"; // Your unique SKU
      const sellerId = "A21DY98JS1BBQC"; // Sandbox seller ID
      const marketplaceId = "A1F83G8C2ARO7P"; // UK marketplace
      // A1F83G8C2ARO7P // UK marketplace
      // ATVPDKIKX0DER // US marketplace
      const productData = {
        productType: "COMPUTER", // Changed from "LUGGAGE" to appropriate product type
        requirements: "LISTING", // This is correct
        attributes: {
          condition_type: [
            {
              value: "new_new",
              marketplace_id: marketplaceId,
            },
          ],
          item_name: [
            {
              value: "Dell XPS 13 Laptop - Intel Core i7-1165G7, 16GB RAM, 512GB SSD, 13.3 FHD Display",
              language_tag: "en_US",
              marketplace_id: marketplaceId,
            },
          ],
          brand: [
            {
              value: "Dell",
              marketplace_id: marketplaceId,
            },
          ],
          manufacturer: [
            {
              value: "Dell Inc.",
              marketplace_id: marketplaceId,
            },
          ],
          model_name: [
            {
              value: "XPS 13 9310",
              marketplace_id: marketplaceId,
            },
          ],
          model_number: [
            {
              value: "XPS13-9310-i7-16-512",
              marketplace_id: marketplaceId,
            },
          ],
          processor_brand: [
            {
              value: "Intel",
              marketplace_id: marketplaceId,
            },
          ],
          processor_type: [
            {
              value: "Core i7",
              marketplace_id: marketplaceId,
            },
          ],
          processor_speed: [
            {
              value: "2.8",
              unit: "GHz",
              marketplace_id: marketplaceId,
            },
          ],
          system_memory_size: [
            {
              value: "16",
              unit: "GB",
              marketplace_id: marketplaceId,
            },
          ],
          system_memory_type: [
            {
              value: "DDR4",
              marketplace_id: marketplaceId,
            },
          ],
          hard_drive_size: [
            {
              value: "512",
              unit: "GB",
              marketplace_id: marketplaceId,
            },
          ],
          hard_drive_interface: [
            {
              value: "SSD",
              marketplace_id: marketplaceId,
            },
          ],
          display_size: [
            {
              value: "13.3",
              unit: "inches",
              marketplace_id: marketplaceId,
            },
          ],
          display_resolution: [
            {
              value: "1920x1080",
              marketplace_id: marketplaceId,
            },
          ],
          operating_system: [
            {
              value: "Windows 11 Home",
              marketplace_id: marketplaceId,
            },
          ],
          graphics_coprocessor: [
            {
              value: "Intel Iris Xe Graphics",
              marketplace_id: marketplaceId,
            },
          ],
          connectivity_type: [
            {
              value: "Wi-Fi, Bluetooth",
              marketplace_id: marketplaceId,
            },
          ],
          item_weight: [
            {
              value: "2.64",
              unit: "pounds",
              marketplace_id: marketplaceId,
            },
          ],
          item_dimensions: [
            {
              length: {
                value: "11.64",
                unit: "inches",
              },
              width: {
                value: "7.82",
                unit: "inches",
              },
              height: {
                value: "0.58",
                unit: "inches",
              },
              marketplace_id: marketplaceId,
            },
          ],
          color: [
            {
              value: "Platinum Silver",
              marketplace_id: marketplaceId,
            },
          ],
          bullet_point: [
            {
              value: "Intel 11th Generation Core i7-1165G7 processor with Intel Iris Xe Graphics",
              marketplace_id: marketplaceId,
            },
            {
              value: "16GB LPDDR4x RAM and 512GB PCIe NVMe SSD storage",
              marketplace_id: marketplaceId,
            },
            {
              value: "13.3-inch FHD (1920x1080) InfinityEdge non-touch display",
              marketplace_id: marketplaceId,
            },
            {
              value: "Wi-Fi 6 AX1650 and Bluetooth 5.1 connectivity",
              marketplace_id: marketplaceId,
            },
            {
              value: "Windows 11 Home pre-installed with premium build quality",
              marketplace_id: marketplaceId,
            },
          ],
          generic_keyword: [
            {
              value: "laptop computer notebook ultrabook portable",
              marketplace_id: marketplaceId,
            },
          ],
          max_order_quantity: [
            {
              value: 10,
              marketplace_id: marketplaceId,
            },
          ],
          fulfillment_availability: [
            {
              fulfillment_channel_code: "DEFAULT",
              quantity: 50,
              marketplace_id: marketplaceId,
            },
          ],
=======



      // Sandbox seller ID for US
      //production client sellerId :ALTKAQGINRXND
      const productData: any = {
        productType: "LUGGAGE",
        requirements: "LISTING",
        locale: "en_US",
        marketplaceId: ["ATVPDKIKX0DER"],
        // sku: "DELL-XPS-13-9310", // Unique SKU for the product
        // productName: "Dell XPS 13 Laptop - Intel Core i7-1165G7, 16GB RAM, 512GB SSD, 13.3 FHD Display",
        attributes: {
          condition_type: [
            {
              value: "new_new",
              marketplace_id: "ATVPDKIKX0DER",
            },
          ],
          item_name: [
            {
              value: "Dell XPS 13 Laptop - Intel Core i7-1165G7, 16GB RAM, 512GB SSD, 13.3 FHD Display",
              language_tag: "en_US",
              marketplace_id: "ATVPDKIKX0DER",
            },
          ],
          brand: [
            {
              value: "Dell",
              marketplace_id: "ATVPDKIKX0DER",
            },
          ],
          manufacturer: [
            {
              value: "Dell Inc.",
              marketplace_id: "ATVPDKIKX0DER",
            },
          ],
          model_name: [
            {
              value: "XPS 13 9310",
              marketplace_id: "ATVPDKIKX0DER",
            },
          ],
          model_number: [
            {
              value: "XPS13-9310-i7-16-512",
              marketplace_id: "ATVPDKIKX0DER",
            },
          ],
          processor_brand: [
            {
              value: "Intel",
              marketplace_id: "ATVPDKIKX0DER",
            },
          ],
          processor_type: [
            {
              value: "Core i7",
              marketplace_id: "ATVPDKIKX0DER",
            },
          ],
          processor_speed: [
            {
              value: "2.8",
              unit: "GHz",
              marketplace_id: "ATVPDKIKX0DER",
            },
          ],
          system_memory_size: [
            {
              value: "16",
              unit: "GB",
              marketplace_id: "ATVPDKIKX0DER",
            },
          ],
          system_memory_type: [
            {
              value: "DDR4",
              marketplace_id: "ATVPDKIKX0DER",
            },
          ],
          hard_drive_size: [
            {
              value: "512",
              unit: "GB",
              marketplace_id: "ATVPDKIKX0DER",
            },
          ],
          hard_drive_interface: [
            {
              value: "SSD",
              marketplace_id: "ATVPDKIKX0DER",
            },
          ],
          display_size: [
            {
              value: "13.3",
              unit: "inches",
              marketplace_id: "ATVPDKIKX0DER",
            },
          ],
          display_resolution: [
            {
              value: "1920x1080",
              marketplace_id: "ATVPDKIKX0DER",
            },
          ],
          operating_system: [
            {
              value: "Windows 11 Home",
              marketplace_id: "ATVPDKIKX0DER",
            },
          ],
          graphics_coprocessor: [
            {
              value: "Intel Iris Xe Graphics",
              marketplace_id: "ATVPDKIKX0DER",
            },
          ],
          connectivity_type: [
            {
              value: "Wi-Fi, Bluetooth",
              marketplace_id: "ATVPDKIKX0DER",
            },
          ],
          item_weight: [
            {
              value: "2.64",
              unit: "pounds",
              marketplace_id: "ATVPDKIKX0DER",
            },
          ],
          item_dimensions: [
            {
              length: {
                value: "11.64",
                unit: "inches",
              },
              width: {
                value: "7.82",
                unit: "inches",
              },
              height: {
                value: "0.58",
                unit: "inches",
              },
              marketplace_id: "ATVPDKIKX0DER",
            },
          ],
          color: [
            {
              value: "Platinum Silver",
              marketplace_id: "ATVPDKIKX0DER",
            },
          ],
          bullet_point: [
            {
              value: "Intel 11th Generation Core i7-1165G7 processor with Intel Iris Xe Graphics",
              marketplace_id: "ATVPDKIKX0DER",
            },
            {
              value: "16GB LPDDR4x RAM and 512GB PCIe NVMe SSD storage",
              marketplace_id: "ATVPDKIKX0DER",
            },
            {
              value: "13.3-inch FHD (1920x1080) InfinityEdge non-touch display",
              marketplace_id: "ATVPDKIKX0DER",
            },
            {
              value: "Wi-Fi 6 AX1650 and Bluetooth 5.1 connectivity",
              marketplace_id: "ATVPDKIKX0DER",
            },
            {
              value: "Windows 11 Home pre-installed with premium build quality",
              marketplace_id: "ATVPDKIKX0DER",
            },
          ],
          generic_keyword: [
            {
              value: "laptop computer notebook ultrabook portable",
              marketplace_id: "ATVPDKIKX0DER",
            },
          ],
          max_order_quantity: [
            {
              value: 10,
              marketplace_id: "ATVPDKIKX0DER",
            },
          ],
          fulfillment_availability: [
            {
              fulfillment_channel_code: "DEFAULT",
              quantity: 50,
              marketplace_id: "ATVPDKIKX0DER",
            },
          ],
        },
      };

      console.log("🔗 Preparing to create Amazon listing with data:", JSON.stringify(productData, null, 2));
      // Make API call to create listing
      // const response = await fetch(`${process.env.AMAZON_API_ENDPOINT}/catalog/2022-04-01/items`, {
      const response = await fetch(`https://sandbox.sellingpartnerapi-eu.amazon.com/fba/inventory/v1/items`, {
        // const response = await fetch(
        //   `https://sandbox.sellingpartnerapi-eu.amazon.com/listings/2021-08-01/items/${sellerId}/${sku}`,
        //   {
        method: "POST",
        headers: {
          // Authorization: `Bearer ${token}`,
          "x-amz-access-token": token,
          // "x-amzn-idempotency-token": token,
          "x-amzn-api-sandbox-only": "true",
          "Content-Type": "application/json",
>>>>>>> 905f18eb
        },
      };

      console.log("🔗 Preparing to create Amazon listing with data:", JSON.stringify(productData, null, 2));

      const response = await fetch(
        `https://sandbox.sellingpartnerapi-eu.amazon.com/listings/2021-08-01/items/${sellerId}/${sku}?marketplaceIds=${marketplaceId}`,
        {
          method: "PUT",
          headers: {
            "x-amz-access-token": token,
            "Content-Type": "application/json",
            "x-amzn-api-sandbox-only": "true",
          },
          body: JSON.stringify(productData),
        }
      );

      const result = await response.json();
      if (response.ok) {
        return JSON.stringify({
          status: 200,
          statusText: "OK",
          sku: sku,
          response: result,
        });
      } else {
        return JSON.stringify({
          status: response.status,
          statusText: response.statusText,
          errorResponse: result,
        });
      }
    } catch (error: any) {
      console.error("Error adding listing on Amazon:", error.message);
      return JSON.stringify({
        status: 500,
        message: error.message || "Error syncing with Amazon API",
      });
    }
  },

  reviseItemOnAmazon: async (listing: any): Promise<string> => {
    try {
      const token = await getStoredAmazonAccessToken();
      if (!token) {
        throw new Error("Missing or invalid Amazon access token");
      }

      const populatedListing: any = await Listing.findById(listing._id)
        .populate("prodPricing.selectedVariations.variationId")
        .populate("productInfo.productCategory")
        .lean();

      if (!populatedListing) {
        throw new Error("Listing not found or failed to populate");
      }

      const amazonData = populatedListing;
      const productType = amazonData.productInfo.productCategory.amazonProductType;
      const sellerId = process.env.AMAZON_SELLER_ID; // You'll need this from your environment
      const sku = amazonData.sku; // Make sure your listing has an SKU field
      const marketplaceId = process.env.AMAZON_MARKETPLACE_ID || "A1F83G8C2ARO7P"; // UK marketplace

      if (!sellerId || !sku) {
        throw new Error("Missing required sellerId or SKU");
      }

      // Prepare JSON Patch operations according to API docs
      const patches: any[] = [];

      // Update title if present
      if (amazonData.productInfo?.title) {
        patches.push({
          op: "replace",
          path: "/attributes/item_name",
          value: [
            {
              value: amazonData.productInfo.title,
              marketplace_id: marketplaceId,
            },
          ],
        });
      }

      // Update bullet points if present
      if (amazonData.productInfo?.description) {
        const bulletPoints = amazonData.productInfo.description
          .split(".")
          .slice(0, 5)
          .filter((point: any) => point.trim().length > 0)
          .map((point: any) => point.trim());

        if (bulletPoints.length > 0) {
          patches.push({
            op: "replace",
            path: "/attributes/bullet_point",
            value: bulletPoints.map((point: any) => ({
              value: point,
              marketplace_id: marketplaceId,
            })),
          });
        }
      }

      // Update description if present
      if (amazonData.productInfo?.description) {
        patches.push({
          op: "replace",
          path: "/attributes/description",
          value: [
            {
              value: amazonData.productInfo.description,
              marketplace_id: marketplaceId,
            },
          ],
        });
      }

      // Update price if present
      if (amazonData.prodPricing?.retailPrice) {
        patches.push({
          op: "replace",
          path: "/attributes/list_price",
          value: [
            {
              value: {
                Amount: amazonData.prodPricing.retailPrice,
                CurrencyCode: "GBP",
              },
              marketplace_id: marketplaceId,
            },
          ],
        });
      }

      // Update quantity if present
      if (amazonData.prodPricing?.listingQuantity !== undefined) {
        patches.push({
          op: "replace",
          path: "/attributes/fulfillment_availability",
          value: [
            {
              value: [
                {
                  fulfillment_channel_code: "DEFAULT",
                  quantity: amazonData.prodPricing.listingQuantity,
                },
              ],
              marketplace_id: marketplaceId,
            },
          ],
        });
      }

      // Handle variations if present
      if (amazonData.listingHasVariations && amazonData.prodPricing?.selectedVariations?.length > 0) {
        const variations = amazonData.prodPricing.selectedVariations.map((variation: any) => ({
          sku: variation.variationId?.sku,
          attributes: variation.variationId?.attributes,
          price: variation.retailPrice,
          quantity: variation.listingQuantity,
        }));

        patches.push({
          op: "replace",
          path: "/attributes/child_parent_sku_relationship",
          value: [
            {
              value: variations.map((v: any) => ({
                child_sku: v.sku,
                parent_sku: sku,
              })),
              marketplace_id: marketplaceId,
            },
          ],
        });
      }

      if (patches.length === 0) {
        throw new Error("No valid data to update");
      }

      // Prepare request body according to ListingsItemPatchRequest schema
      const requestBody = {
        productType: productType,
        patches: patches,
      };

      // Build query parameters
      const queryParams = new URLSearchParams({
        marketplaceIds: marketplaceId,
        includedData: "issues", // Default as per API docs
      });

      // Add optional parameters if needed
      if (process.env.AMAZON_ISSUE_LOCALE) {
        queryParams.append("issueLocale", process.env.AMAZON_ISSUE_LOCALE);
      }

      // Make API call using the correct endpoint structure
      const apiUrl = `${process.env.AMAZON_API_ENDPOINT}/listings/2021-08-01/items/${sellerId}/${sku}?${queryParams.toString()}`;

      const response = await fetch(apiUrl, {
        method: "PATCH",
        headers: {
          Authorization: `Bearer ${token}`,
          "x-amz-access-token": token,
          "Content-Type": "application/json",
          Accept: "application/json",
        },
        body: JSON.stringify(requestBody),
      });

      const result = await response.json();

      if (response.ok) {
        return JSON.stringify({
          status: 200,
          statusText: "OK",
          sellerId: sellerId,
          sku: sku,
          response: result,
        });
      } else {
        return JSON.stringify({
          status: response.status,
          statusText: "Failed to update listing",
          errorResponse: result,
        });
      }
    } catch (error: any) {
      console.error("Error updating listing on Amazon:", error.message);
      return JSON.stringify({
        status: 500,
        message: error.message || "Error updating Amazon listing",
      });
    }
  },

  getOrders: async (req: Request, res: Response): Promise<any> => {
    try {
      const token = await getStoredAmazonAccessToken();
      if (!token) {
        throw new Error("Missing or invalid Amazon access token");
      }

      const currentDate = new Date();
      const startDate = new Date(currentDate.getTime() - 90 * 24 * 60 * 60 * 1000); // 90 days ago

      const response = await fetch(
        `${process.env.AMAZON_API_ENDPOINT}/orders/v0/orders?CreatedAfter=${startDate.toISOString()}`,
        {
          headers: {
            Authorization: `Bearer ${token}`,
            "x-amz-access-token": token,
          },
        }
      );

      const orders = await response.json();
      return res.status(StatusCodes.OK).json({
        status: StatusCodes.OK,
        message: ReasonPhrases.OK,
        data: orders,
      });
    } catch (error: any) {
      console.error("Error fetching orders:", error.message);
      return res.status(StatusCodes.INTERNAL_SERVER_ERROR).json({
        status: StatusCodes.INTERNAL_SERVER_ERROR,
        message: ReasonPhrases.INTERNAL_SERVER_ERROR,
        error: "Failed to fetch Amazon orders",
        details: error,
      });
    }
  },

  // Helper function to map Amazon error codes to human-readable messages
  getAmazonErrorMessage(errors: any[]): string {
    if (!errors || errors.length === 0) {
      return "Unknown error from Amazon";
    }

    const error = errors[0];
    switch (error.code) {
      case "InvalidInput":
        return `Invalid input: ${error.message}`;
      case "InvalidSKU":
        return `Invalid SKU: ${error.message}`;
      case "InvalidPrice":
        return `Invalid price: ${error.message}`;
      case "InvalidQuantity":
        return `Invalid quantity: ${error.message}`;
      case "InvalidProductType":
        return `Invalid product type: ${error.message}`;
      case "InvalidAttribute":
        return `Invalid attribute: ${error.message}`;
      case "MissingRequiredAttribute":
        return `Missing required attribute: ${error.message}`;
      case "DuplicateSKU":
        return `Duplicate SKU: ${error.message}`;
      case "ServiceUnavailable":
        return `Service unavailable: ${error.message}`;
      default:
        return `Amazon error occurred: ${error.message || "Unknown error"}`;
    }
  },

  getAmazonCategories: async (req: Request, res: Response) => {
    try {
      const token = await getStoredAmazonAccessToken();

      console.log("🔑 Using Amazon access token:", token ? "[TOKEN PRESENT]" : "[NO TOKEN]");

      if (!token) {
        throw new Error("Missing or invalid Amazon access token");
      }

      // Accept dynamic marketplaceId and environment via query parameters
      let marketplaceId = process.env.AMAZON_MARKETPLACE_ID; // Default UK here

      const env = process.env.AMAZON_TOKEN_ENV === "production" ? "production" : "sandbox";
      console.log(`Environment set to: ${env}`);

      const baseUrl =
        env === "production"
          ? "https://sellingpartnerapi-eu.amazon.com"
          : "https://sandbox.sellingpartnerapi-na.amazon.com";

      const endpoint = `${baseUrl}/definitions/2020-09-01/productTypes?marketplaceIds=${marketplaceId}`;
      console.log(`🔗 Calling endpoint: ${endpoint}`);

      const response = await fetch(endpoint, {
        headers: {
          Authorization: `Bearer ${token}`,
          "x-amz-access-token": token,
          "Content-Type": "application/json",
        },
      });

      if (!response.ok) {
        const errorText = await response.text();
        console.error("❌ Failed to fetch categories:", {
          status: response.status,
          statusText: response.statusText,
          errorBody: errorText,
        });
        throw new Error(`Failed to fetch categories: ${response.status} ${response.statusText}`);
      }

      const responseData = await response.json();

      // console.log("✅ Raw Amazon product types:", responseData); // Optional debug log

      const transformedCategories = (responseData.productTypes || []).map((category: any) => ({
        id: category.name,
        name: category.displayName,
        marketplaceIds: category.marketplaceIds,
      }));

      return res.status(StatusCodes.OK).json({
        status: StatusCodes.OK,
        message: ReasonPhrases.OK,
        data: transformedCategories,
      });
    } catch (error: any) {
      console.error("❌ Error getting Amazon categories:", error);
      return res.status(StatusCodes.INTERNAL_SERVER_ERROR).json({
        status: StatusCodes.INTERNAL_SERVER_ERROR,
        message: ReasonPhrases.INTERNAL_SERVER_ERROR,
        error: "Failed to get Amazon categories",
        details: error.message,
      });
    }
  },
};<|MERGE_RESOLUTION|>--- conflicted
+++ resolved
@@ -38,6 +38,7 @@
       }
 
       const spApiUrl = `https://sellingpartnerapi-eu.amazon.com/definitions/2020-09-01/productTypes/${productType}?marketplaceIds=ATVPDKIKX0DER`;
+      const spApiUrl = `https://sellingpartnerapi-eu.amazon.com/definitions/2020-09-01/productTypes/${productType}?marketplaceIds=ATVPDKIKX0DER`;
 
       const accessToken = await getStoredAmazonAccessToken();
 
@@ -93,6 +94,7 @@
       }
 
       // Read schema JSON from local test.json file instead of API calls
+      // const filePath = path.join(__dirname, "test.json");
       // const filePath = path.join(__dirname, "test.json");
       const filePath = path.join(__dirname, "test.json");
       const jsonData = await fs.readFile(filePath, "utf-8");
@@ -103,6 +105,23 @@
       const transformedSchema = parser.parse();
 
       return res.json({ transformedSchema });
+    } catch (error: any) {
+      return res.status(500).json({ error: "Internal server error", details: error.message });
+    }
+  },
+  getAmazonSchemaOriginal: async (req: Request, res: Response) => {
+    try {
+      const productType = req.params.productType;
+      if (!productType) {
+        return res.status(400).json({ error: "Missing productType parameter" });
+      }
+
+      // Read schema JSON from local test.json file instead of API calls
+      const filePath = path.join(__dirname, "test.json");
+      const jsonData = await fs.readFile(filePath, "utf-8");
+      const actualSchema = JSON.parse(jsonData);
+
+      return res.json({ actualSchema });
     } catch (error: any) {
       return res.status(500).json({ error: "Internal server error", details: error.message });
     }
@@ -161,10 +180,7 @@
       if (!token) {
         throw new Error("Missing or invalid Amazon access token");
       }
-      const sku = "DELL-XPS-13-9310"; // Your unique SKU
-      const sellerId = "A21DY98JS1BBQC";
-
-<<<<<<< HEAD
+
       const sellerId = "A21DY98JS1BBQC"; // Your seller ID
       const marketplaceId = "A1F83G8C2ARO7P"; // UK marketplace
 
@@ -467,222 +483,6 @@
               marketplace_id: marketplaceId,
             },
           ],
-=======
-
-
-
-      // Sandbox seller ID for US
-      //production client sellerId :ALTKAQGINRXND
-      const productData: any = {
-        productType: "LUGGAGE",
-        requirements: "LISTING",
-        locale: "en_US",
-        marketplaceId: ["ATVPDKIKX0DER"],
-        // sku: "DELL-XPS-13-9310", // Unique SKU for the product
-        // productName: "Dell XPS 13 Laptop - Intel Core i7-1165G7, 16GB RAM, 512GB SSD, 13.3 FHD Display",
-        attributes: {
-          condition_type: [
-            {
-              value: "new_new",
-              marketplace_id: "ATVPDKIKX0DER",
-            },
-          ],
-          item_name: [
-            {
-              value: "Dell XPS 13 Laptop - Intel Core i7-1165G7, 16GB RAM, 512GB SSD, 13.3 FHD Display",
-              language_tag: "en_US",
-              marketplace_id: "ATVPDKIKX0DER",
-            },
-          ],
-          brand: [
-            {
-              value: "Dell",
-              marketplace_id: "ATVPDKIKX0DER",
-            },
-          ],
-          manufacturer: [
-            {
-              value: "Dell Inc.",
-              marketplace_id: "ATVPDKIKX0DER",
-            },
-          ],
-          model_name: [
-            {
-              value: "XPS 13 9310",
-              marketplace_id: "ATVPDKIKX0DER",
-            },
-          ],
-          model_number: [
-            {
-              value: "XPS13-9310-i7-16-512",
-              marketplace_id: "ATVPDKIKX0DER",
-            },
-          ],
-          processor_brand: [
-            {
-              value: "Intel",
-              marketplace_id: "ATVPDKIKX0DER",
-            },
-          ],
-          processor_type: [
-            {
-              value: "Core i7",
-              marketplace_id: "ATVPDKIKX0DER",
-            },
-          ],
-          processor_speed: [
-            {
-              value: "2.8",
-              unit: "GHz",
-              marketplace_id: "ATVPDKIKX0DER",
-            },
-          ],
-          system_memory_size: [
-            {
-              value: "16",
-              unit: "GB",
-              marketplace_id: "ATVPDKIKX0DER",
-            },
-          ],
-          system_memory_type: [
-            {
-              value: "DDR4",
-              marketplace_id: "ATVPDKIKX0DER",
-            },
-          ],
-          hard_drive_size: [
-            {
-              value: "512",
-              unit: "GB",
-              marketplace_id: "ATVPDKIKX0DER",
-            },
-          ],
-          hard_drive_interface: [
-            {
-              value: "SSD",
-              marketplace_id: "ATVPDKIKX0DER",
-            },
-          ],
-          display_size: [
-            {
-              value: "13.3",
-              unit: "inches",
-              marketplace_id: "ATVPDKIKX0DER",
-            },
-          ],
-          display_resolution: [
-            {
-              value: "1920x1080",
-              marketplace_id: "ATVPDKIKX0DER",
-            },
-          ],
-          operating_system: [
-            {
-              value: "Windows 11 Home",
-              marketplace_id: "ATVPDKIKX0DER",
-            },
-          ],
-          graphics_coprocessor: [
-            {
-              value: "Intel Iris Xe Graphics",
-              marketplace_id: "ATVPDKIKX0DER",
-            },
-          ],
-          connectivity_type: [
-            {
-              value: "Wi-Fi, Bluetooth",
-              marketplace_id: "ATVPDKIKX0DER",
-            },
-          ],
-          item_weight: [
-            {
-              value: "2.64",
-              unit: "pounds",
-              marketplace_id: "ATVPDKIKX0DER",
-            },
-          ],
-          item_dimensions: [
-            {
-              length: {
-                value: "11.64",
-                unit: "inches",
-              },
-              width: {
-                value: "7.82",
-                unit: "inches",
-              },
-              height: {
-                value: "0.58",
-                unit: "inches",
-              },
-              marketplace_id: "ATVPDKIKX0DER",
-            },
-          ],
-          color: [
-            {
-              value: "Platinum Silver",
-              marketplace_id: "ATVPDKIKX0DER",
-            },
-          ],
-          bullet_point: [
-            {
-              value: "Intel 11th Generation Core i7-1165G7 processor with Intel Iris Xe Graphics",
-              marketplace_id: "ATVPDKIKX0DER",
-            },
-            {
-              value: "16GB LPDDR4x RAM and 512GB PCIe NVMe SSD storage",
-              marketplace_id: "ATVPDKIKX0DER",
-            },
-            {
-              value: "13.3-inch FHD (1920x1080) InfinityEdge non-touch display",
-              marketplace_id: "ATVPDKIKX0DER",
-            },
-            {
-              value: "Wi-Fi 6 AX1650 and Bluetooth 5.1 connectivity",
-              marketplace_id: "ATVPDKIKX0DER",
-            },
-            {
-              value: "Windows 11 Home pre-installed with premium build quality",
-              marketplace_id: "ATVPDKIKX0DER",
-            },
-          ],
-          generic_keyword: [
-            {
-              value: "laptop computer notebook ultrabook portable",
-              marketplace_id: "ATVPDKIKX0DER",
-            },
-          ],
-          max_order_quantity: [
-            {
-              value: 10,
-              marketplace_id: "ATVPDKIKX0DER",
-            },
-          ],
-          fulfillment_availability: [
-            {
-              fulfillment_channel_code: "DEFAULT",
-              quantity: 50,
-              marketplace_id: "ATVPDKIKX0DER",
-            },
-          ],
-        },
-      };
-
-      console.log("🔗 Preparing to create Amazon listing with data:", JSON.stringify(productData, null, 2));
-      // Make API call to create listing
-      // const response = await fetch(`${process.env.AMAZON_API_ENDPOINT}/catalog/2022-04-01/items`, {
-      const response = await fetch(`https://sandbox.sellingpartnerapi-eu.amazon.com/fba/inventory/v1/items`, {
-        // const response = await fetch(
-        //   `https://sandbox.sellingpartnerapi-eu.amazon.com/listings/2021-08-01/items/${sellerId}/${sku}`,
-        //   {
-        method: "POST",
-        headers: {
-          // Authorization: `Bearer ${token}`,
-          "x-amz-access-token": token,
-          // "x-amzn-idempotency-token": token,
-          "x-amzn-api-sandbox-only": "true",
-          "Content-Type": "application/json",
->>>>>>> 905f18eb
         },
       };
 
