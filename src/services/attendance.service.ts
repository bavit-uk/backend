--- conflicted
+++ resolved
@@ -6,90 +6,6 @@
 import { Shift } from "@/models/workshift.model";
 import { LeaveRequest } from "@/models/leave-request.model";
 import { Workmode } from "@/models/workmode.model";
-<<<<<<< HEAD
-import { CronProcessingLog } from "@/models/cron-processing-log.model";
-
-// Helper function to check if already processed using database
-const isAlreadyProcessed = async (
-  jobType: string,
-  employeeId: string,
-  shiftId: string,
-  date: string
-): Promise<boolean> => {
-  try {
-    const existingLog = await CronProcessingLog.findOne({
-      jobType,
-      employeeId,
-      shiftId,
-      date,
-    });
-
-    return !!existingLog;
-  } catch (error) {
-    console.error("Error checking processing log:", error);
-    // If there's an error checking, assume not processed to be safe
-    return false;
-  }
-};
-
-// Helper function to mark as processed using database
-const markAsProcessed = async (jobType: string, employeeId: string, shiftId: string, date: string): Promise<void> => {
-  try {
-    const expiresAt = new Date();
-    expiresAt.setHours(expiresAt.getHours() + 24); // Expire after 24 hours
-
-    await CronProcessingLog.create({
-      jobType,
-      employeeId,
-      shiftId,
-      date,
-      expiresAt,
-    });
-  } catch (error) {
-    console.error("Error marking as processed:", error);
-    // Don't throw error here as it would prevent the main operation
-  }
-};
-
-// Helper to format a local date as YYYY-MM-DD (using local timezone)
-const formatLocalDateKey = (date: Date): string => {
-  const year = date.getFullYear();
-  const month = String(date.getMonth() + 1).padStart(2, "0");
-  const day = String(date.getDate()).padStart(2, "0");
-  return `${year}-${month}-${day}`;
-};
-
-// Helper function to calculate grace period end for a shift
-const calculateGracePeriodEnd = (shift: any, shiftDate: Date, graceMinutes: number): Date => {
-  const [endHour, endMinute] = shift.endTime.split(":").map(Number);
-  const [startHour, startMinute] = shift.startTime.split(":").map(Number);
-
-  // Check if this is an overnight shift
-  const isOvernight = endHour < startHour || (endHour === startHour && endMinute < startMinute);
-
-  const gracePeriodEnd = new Date(shiftDate);
-
-  if (isOvernight) {
-    // For overnight shifts, end time is on the next day
-    gracePeriodEnd.setDate(shiftDate.getDate() + 1);
-    gracePeriodEnd.setHours(endHour, endMinute + graceMinutes, 0, 0);
-  } else {
-    // Regular shift ends same day
-    gracePeriodEnd.setHours(endHour, endMinute + graceMinutes, 0, 0);
-  }
-
-  return gracePeriodEnd;
-};
-
-// Utility function to normalize dates to prevent timezone issues
-const normalizeDate = (date: Date): Date => {
-  const normalized = new Date(date);
-  normalized.setHours(0, 0, 0, 0);
-  return normalized;
-};
-
-=======
->>>>>>> b601e61c
 // Helper function to calculate overtime for a record
 function calculateOvertime(record: any) {
   try {
@@ -1030,39 +946,11 @@
       // Try for both today and yesterday
       for (let offset = 0; offset <= 1; offset++) {
         const shiftDate = new Date(now);
-<<<<<<< HEAD
-        shiftDate.setDate(now.getDate() - daysBack);
-        shiftDate.setHours(0, 0, 0, 0);
-
-        // SKIP WEEKEND DATES - only process weekdays
-        if (isWeekend(shiftDate)) {
-          continue;
-        }
-
-        // Calculate when the grace period ended for this shift (handles overnight shifts)
-        const gracePeriodEnd = calculateGracePeriodEnd(shift, shiftDate, GRACE_MINUTES);
-
-        // Check if this shift ended before the current cron run
-        if (now >= gracePeriodEnd) {
-          // Check if already processed
-          if (
-            await isAlreadyProcessed(
-              "markAbsent",
-              employeeId.toString(),
-              (shift._id as Types.ObjectId).toString(),
-              formatLocalDateKey(shiftDate)
-            )
-          ) {
-            continue;
-          }
-
-=======
         shiftDate.setDate(now.getDate() - offset);
         shiftDate.setHours(0, 0, 0, 0);
         const shiftEnd = new Date(shiftDate);
         shiftEnd.setHours(endHour, endMinute + GRACE_MINUTES, 0, 0);
         if (now >= shiftEnd) {
->>>>>>> b601e61c
           const attendance = await Attendance.findOne({
             employeeId,
             date: shiftDate,
@@ -1083,21 +971,6 @@
             attendance.shiftId = shift._id as Types.ObjectId;
             await attendance.save();
           }
-<<<<<<< HEAD
-
-          // Mark as processed to prevent duplicates
-          await markAsProcessed(
-            "markAbsent",
-            employeeId.toString(),
-            (shift._id as Types.ObjectId).toString(),
-            formatLocalDateKey(shiftDate)
-          );
-
-          // Break out of the days loop once we've processed this shift
-          // (since we're going backwards in time, this is the most recent occurrence)
-          break;
-=======
->>>>>>> b601e61c
         }
       }
     }
@@ -1118,80 +991,19 @@
     for (const employeeId of shift.employees) {
       for (let offset = 0; offset <= 1; offset++) {
         const shiftDate = new Date(now);
-<<<<<<< HEAD
-        shiftDate.setDate(now.getDate() - daysBack);
-        shiftDate.setHours(0, 0, 0, 0);
-
-        // SKIP WEEKEND DATES - only process weekdays
-        if (isWeekend(shiftDate)) {
-          continue;
-        }
-
-        // Calculate when the buffer period ended for this shift (handles overnight shifts)
-        const bufferPeriodEnd = calculateGracePeriodEnd(shift, shiftDate, BUFFER_MINUTES);
-
-        // Check if this shift ended before the current cron run
-        if (now >= bufferPeriodEnd) {
-          // Check if already processed
-          if (
-            await isAlreadyProcessed(
-              "autoCheckout",
-              employeeId.toString(),
-              (shift._id as Types.ObjectId).toString(),
-              formatLocalDateKey(shiftDate)
-            )
-          ) {
-            continue;
-          }
-
-=======
         shiftDate.setDate(now.getDate() - offset);
         shiftDate.setHours(0, 0, 0, 0);
         const shiftEnd = new Date(shiftDate);
         shiftEnd.setHours(endHour, endMinute + BUFFER_MINUTES, 0, 0);
         if (now >= shiftEnd) {
->>>>>>> b601e61c
           const attendance = await Attendance.findOne({
             employeeId,
             date: shiftDate,
           });
           if (attendance && attendance.checkIn && !attendance.checkOut) {
-<<<<<<< HEAD
-            // Set checkout time to the actual shift end time, not the buffer period end
-            const [endHour, endMinute] = shift.endTime.split(":").map(Number);
-            const actualShiftEndTime = new Date(shiftDate);
-
-            // Handle overnight shifts
-            if (
-              endHour < parseInt(shift.startTime.split(":")[0]) ||
-              (endHour === parseInt(shift.startTime.split(":")[0]) &&
-                endMinute < parseInt(shift.startTime.split(":")[1]))
-            ) {
-              actualShiftEndTime.setDate(shiftDate.getDate() + 1);
-            }
-
-            actualShiftEndTime.setHours(endHour, endMinute, 0, 0);
-            attendance.checkOut = actualShiftEndTime;
-=======
             attendance.checkOut = shiftEnd;
->>>>>>> b601e61c
             await attendance.save();
           }
-<<<<<<< HEAD
-
-          // Mark as processed to prevent duplicates
-          await markAsProcessed(
-            "autoCheckout",
-            employeeId.toString(),
-            (shift._id as Types.ObjectId).toString(),
-            formatLocalDateKey(shiftDate)
-          );
-
-          // Break out of the days loop once we've processed this shift
-          // (since we're going backwards in time, this is the most recent occurrence)
-          break;
-=======
->>>>>>> b601e61c
         }
       }
     }
