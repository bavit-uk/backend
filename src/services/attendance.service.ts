import { IAttendance } from "@/contracts/attendance.contract";
import { Attendance } from "@/models/attendance.model";
import { Address, User } from "@/models";
import { Types } from "mongoose";
export const attendanceService = {
  // Employee self check-in
  checkIn: async (employeeId: string, shiftId: string, workModeId: string, checkIn: Date) => {
    const today = new Date();
    today.setHours(0, 0, 0, 0);
    // Removed isEmployee check as requested
    let attendance = await Attendance.findOne({ employeeId, date: today });
    if (!attendance) {
      attendance = await Attendance.create({
        employeeId,
        date: today,
        checkIn: checkIn,
        checkOut: undefined,
        shiftId,
        workModeId,
        status: "present",
      });
    } else {
      if (attendance.checkIn) {
        throw new Error("You have already checked in today.");
      }
      attendance.checkIn = new Date();
      attendance.status = "present";
      await attendance.save();
    }
    return attendance;
  },

  // Employee self check-out
  checkOut: async (employeeId: string) => {
    const today = new Date();
    today.setHours(0, 0, 0, 0);
    let attendance = await Attendance.findOne({ employeeId, date: today });
    if (!attendance || !attendance.checkIn) {
      throw new Error("No check-in found for today");
    }
    if (attendance.checkOut) {
      throw new Error("You have already checked out today.");
    }
    attendance.checkOut = new Date();
    await attendance.save();
    return attendance;
  },

  // Admin: mark attendance (present/absent/leave/late)
  adminMark: async (
    employeeId: string,
    date: Date,
    status: "present" | "absent" | "leave" | "late",
    shiftId?: string,
    workModeId?: string,
    checkIn?: Date,
    checkOut?: Date
  ) => {
    date.setHours(0, 0, 0, 0);
    let attendance = await Attendance.findOne({ employeeId, date });
    if (!attendance) {
      attendance = await Attendance.create({
        employeeId,
        date,
        checkIn,
        checkOut,
        shiftId,
        workModeId,
        status,
      });
    } else {
      attendance.status = status;
      if (shiftId) attendance.shiftId = shiftId as any;
      if (workModeId) attendance.workModeId = workModeId as any;
      if (checkIn) attendance.checkIn = checkIn;
      if (checkOut) attendance.checkOut = checkOut;
      await attendance.save();
    }
    return attendance;
  },

  // Admin: update attendance record
  updateAttendance: async (attendanceId: string, update: Partial<IAttendance>) => {
    const attendance = await Attendance.findByIdAndUpdate(attendanceId, update, { new: true });
    return attendance;
  },

  // Get attendance for employee (self or admin)
  getAttendance: async (employeeId: string, startDate?: Date, endDate?: Date) => {
    const query: any = { employeeId };
    if (startDate && endDate) {
      query.date = { $gte: startDate, $lte: endDate };
    }
    return Attendance.find(query).sort({ date: -1 });
  },

  // Admin: get all employees' attendance for a date
  getAllForDate: async (startDate?: Date, endDate?: Date) => {
    try {
      const query: any = {};
      if (startDate && endDate) {
        query.date = { $gte: startDate, $lte: endDate };
      }
      const attendance = await Attendance.find(query).sort({ date: -1 });
      return attendance;
    } catch (err: any) {
      throw new Error(err.message);
    }
  },

  // Helper: Haversine formula to calculate distance in meters
  haversineDistance: (lat1: number, lon1: number, lat2: number, lon2: number): number => {
    const toRad = (value: number) => (value * Math.PI) / 180;
    const R = 6371000; // Radius of Earth in meters
    const dLat = toRad(lat2 - lat1);
    const dLon = toRad(lon2 - lon1);
    const a =
      Math.sin(dLat / 2) * Math.sin(dLat / 2) +
      Math.cos(toRad(lat1)) * Math.cos(toRad(lat2)) * Math.sin(dLon / 2) * Math.sin(dLon / 2);
    const c = 2 * Math.atan2(Math.sqrt(a), Math.sqrt(1 - a));
    return R * c;
  },

  // Admin: geo location attendance mark
  geoLocationAttendanceMark: async (userId: string, latitude: number, longitude: number) => {
    const address = await Address.findOne({ userId: userId });
    if (!address) {
      throw new Error("Address not found");
    }
    console.log("address.latitude : ", address);

    if (!address.latitude || !address.longitude || address.latitude === 0 || address.longitude === 0) {
      throw new Error("Latitude and longitude for employee not found in db");
    }
    console.log("address.latitude : ", address.latitude);
    console.log("address.longitude : ", address.longitude);
    console.log("latitude : ", latitude);
    console.log("longitude : ", longitude);

    const distance = attendanceService.haversineDistance(address.latitude, address.longitude, latitude, longitude);

    if (distance > 500) {
      throw new Error(`You are too far from the registered location. Distance: ${distance.toFixed(2)} meters.`);
    }

    // Mark attendance (check-in) if within 500m
    const today = new Date();
    today.setHours(0, 0, 0, 0);
    const employeeObjectId = new Types.ObjectId(userId);
    let attendance = await Attendance.findOne({
      employeeId: employeeObjectId,
      date: today,
    });
    if (!attendance) {
      attendance = await Attendance.create({
        employeeId: employeeObjectId,
        date: today,
        checkIn: new Date(),
        status: "present",
      });
    } else {
      if (attendance.checkIn) {
        throw new Error("You have already checked in today.");
      }
      attendance.checkIn = new Date();
      attendance.status = "present";
      await attendance.save();
    }
    return attendance;
  },
<<<<<<< HEAD
=======
};

/**
 * Cron: Mark employees absent if no check-in after shift end + grace period
 */
export const markAbsentForUsers = async () => {
  // Placeholder: 10 minutes grace period
  const GRACE_MINUTES = 120;
  const now = new Date();
  // Get all shifts
  const shifts = await Shift.find({ isBlocked: false }).populate("employees");
  for (const shift of shifts) {
    const [endHour, endMinute] = shift.endTime.split(":").map(Number);
    for (const employeeId of shift.employees) {
      // Calculate shift end + grace
      const shiftEnd = new Date(now);
      shiftEnd.setHours(endHour, endMinute + GRACE_MINUTES, 0, 0);
      if (now >= shiftEnd) {
        // Check if attendance exists for today
        const today = new Date();
        today.setHours(0, 0, 0, 0);
        const attendance: IAttendance | null = await Attendance.findOne({
          employeeId,
          date: today,
        });
        // Only mark absent if no attendance exists, or status is not present/leave/absent
        if (!attendance) {
          await Attendance.create({
            employeeId,
            date: today,
            status: "absent",
            shiftId: shift._id as Types.ObjectId,
          });
        } else if (attendance.status !== "present" && attendance.status !== "leave" && attendance.status !== "absent") {
          attendance.status = "absent";
          attendance.shiftId = shift._id as Types.ObjectId;
          await attendance.save();
        }
        // If already present, leave, or absent, do nothing
      }
    }
  }
};

/**
 * Cron: Auto-checkout employees if checked in but not checked out after shift end + buffer
 */
export const autoCheckoutForUsers = async () => {
  // Placeholder: 15 minutes buffer after shift end
  const BUFFER_MINUTES = 120;
  const now = new Date();
  // Get all shifts
  const shifts = await Shift.find({ isBlocked: false }).populate("employees");
  for (const shift of shifts) {
    const [endHour, endMinute] = shift.endTime.split(":").map(Number);
    for (const employeeId of shift.employees) {
      // Calculate shift end + buffer
      const shiftEnd = new Date(now);
      shiftEnd.setHours(endHour, endMinute + BUFFER_MINUTES, 0, 0);
      if (now >= shiftEnd) {
        // Check if attendance exists for today
        const today = new Date();
        today.setHours(0, 0, 0, 0);
        const attendance = await Attendance.findOne({
          employeeId,
          date: today,
        });
        if (attendance && attendance.checkIn && !attendance.checkOut) {
          // Auto-checkout: set to shift end time (with buffer)
          attendance.checkOut = shiftEnd;
          await attendance.save();
        }
        // Never create a new attendance document here
      }
    }
  }
>>>>>>> 0f47a6e9
};<|MERGE_RESOLUTION|>--- conflicted
+++ resolved
@@ -168,8 +168,6 @@
     }
     return attendance;
   },
-<<<<<<< HEAD
-=======
 };
 
 /**
@@ -246,5 +244,4 @@
       }
     }
   }
->>>>>>> 0f47a6e9
 };