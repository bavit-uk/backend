--- conflicted
+++ resolved
@@ -222,13 +222,9 @@
 
     // If status is leave, only process leave records
     if (status === "leave") {
-<<<<<<< HEAD
-      const results = await Promise.all(attendance.map(async (record) => await getLeaveInfo(record)));
-=======
       const results = await Promise.all(
         attendance.map(async (record) => await getLeaveInfo(record))
       );
->>>>>>> e6979bfa
       return results;
     }
 
