--- conflicted
+++ resolved
@@ -3,24 +3,18 @@
 
 export const bundleService = {
   // Add a new bundle
-<<<<<<< HEAD
-  addBundle: async (bundleData: IBundle) => {
-    try {
-      const newBundle = new Bundle(bundleData); // Create a new Bundle instance
-      await newBundle.save(); // Save the new bundle to the database
-      return newBundle; // Return the saved bundle
-    } catch (error) {
-      console.error("Error adding bundle:", error);
-      throw new Error("Failed to add bundle to the database");
-=======
  addBundle: async (bundleData: IBundle) => {
     // Check for existing bundle name
     const existingBundle = await Bundle.findOne({ name: bundleData.name });
     if (existingBundle) {
       throw new Error("Bundle with this name already exists");
->>>>>>> 59e3b374
     }
+
+    const newBundle = new Bundle(bundleData);
+    await newBundle.save();
+    return newBundle;
   },
+ 
 
   // Get all bundles
   getAllBundles: async () => {
