import { Product, User } from "@/models";
import Papa from "papaparse";
import mongoose from "mongoose";
import fs from "fs";
import { validateCsvData } from "@/utils/bulkImport.util";
export const productService = {
  // Create a new draft product
  createDraftProduct: async (stepData: any) => {
    try {
      const productCategory =
        stepData.productCategory &&
        mongoose.isValidObjectId(stepData.productCategory)
          ? new mongoose.Types.ObjectId(stepData.productCategory)
          : null;
      const productSupplier =
        stepData.productSupplier &&
        mongoose.isValidObjectId(stepData.productSupplier)
          ? new mongoose.Types.ObjectId(stepData.productSupplier)
          : null;
      if (!productCategory) {
        throw new Error("Invalid or missing 'productCategory'");
      }
      if (!productSupplier) {
        throw new Error("Invalid or missing 'productSupplier'");
      }

      const draftProduct: any = new Product({
        platformDetails: {
          amazon: {
            productInfo: {
              productCategory: null,
              productSupplier: null,
              title: "",
              productDescription: "",
              brand: "",
              images: [],
            },
          },
          ebay: {
            productInfo: {
              productCategory: null,
              productSupplier: null,

              title: "",
              productDescription: "",
              brand: "",
              images: [],
            },
          },
          website: {
            productInfo: {
              productCategory: null,
              productSupplier: null,
              title: "",
              productDescription: "",
              brand: "",
              images: [],
            },
          },
        },
        status: "draft",
        isBlocked: false,
      });

      Object.entries(stepData).forEach(([key, value]: [string, any]) => {
        const { value: fieldValue, isAmz, isEbay, isWeb } = value || {};
        if (isAmz)
          draftProduct.platformDetails.amazon.productInfo[key] = fieldValue;
        if (isEbay)
          draftProduct.platformDetails.ebay.productInfo[key] = fieldValue;
        if (isWeb)
          draftProduct.platformDetails.website.productInfo[key] = fieldValue;
      });

      ["amazon", "ebay", "website"].forEach((platform) => {
        draftProduct.platformDetails[platform].productInfo.productCategory =
          productCategory;
        draftProduct.platformDetails[platform].productInfo.productSupplier =
          productSupplier;
        draftProduct.kind = stepData.kind;
      });

      await draftProduct.save();
      return draftProduct;
    } catch (error) {
      console.error("Error creating draft product:", error);
      throw new Error("Failed to create draft product");
    }
  },
  // Update an existing draft product when user move to next stepper
  updateDraftProduct: async (productId: string, stepData: any) => {
    try {
      console.log("🔹 Incoming stepData:", JSON.stringify(stepData, null, 2));

      // Fetch the existing draft product
      const draftProduct: any = await Product.findById(productId);
      if (!draftProduct) {
        throw new Error("Draft product not found");
      }
      // console.log("draftProduct in updateDraftProduct service : ", draftProduct);
      // console.log("stepDataaa in updateDraftProduct service : ", stepData);

      console.log(
        "🔹 Draft product before update:",
        JSON.stringify(draftProduct, null, 2)
      );

      // Final step update (status and isTemplate)
      if (stepData.status !== undefined) {
        draftProduct.status = stepData.status;
        draftProduct.isTemplate = stepData.isTemplate;
        console.log("🔹 Updating status and isTemplate:", {
          status: stepData.status,
          isTemplate: stepData.isTemplate,
        });
        await draftProduct.save({ validateBeforeSave: false });
        return draftProduct;
      }

      // Recursive function to update platform details
      const processStepData = (
        data: any,
        platformDetails: any,
        keyPrefix: string = "",
        inheritedFlags: {
          isAmz?: boolean;
          isEbay?: boolean;
          isWeb?: boolean;
        } = {}
      ) => {
        Object.keys(data).forEach((key) => {
          const currentKey = keyPrefix ? `${keyPrefix}.${key}` : key;
          const entry = data[key];

          // Inherit platform flags
          const {
            isAmz = inheritedFlags.isAmz,
            isEbay = inheritedFlags.isEbay,
            isWeb = inheritedFlags.isWeb,
          } = entry || {};

          if (
            entry &&
            typeof entry === "object" &&
            !Array.isArray(entry) &&
            entry.value === undefined
          ) {
            // Recursive call for nested objects
            processStepData(entry, platformDetails, currentKey, {
              isAmz,
              isEbay,
              isWeb,
            });
          } else {
            let value = entry?.value ?? entry; // Support both `{ value }` and direct assignment
            const step = stepData.step;
            console.log(`🔹 Processing: ${currentKey} | Value:`, value);

            if (step === "productInfo") {
              if (isAmz) platformDetails.amazon.productInfo ||= {};
              if (isEbay) platformDetails.ebay.productInfo ||= {};
              if (isWeb) platformDetails.website.productInfo ||= {};
              if (isAmz) platformDetails.amazon.productInfo[currentKey] = value;
              if (isEbay) platformDetails.ebay.productInfo[currentKey] = value;
              if (isWeb)
                platformDetails.website.productInfo[currentKey] = value;
              if (currentKey === "productSupplier") {
                platformDetails.amazon.productInfo.productSupplier = value;
                platformDetails.ebay.productInfo.productSupplier = value;
                platformDetails.website.productInfo.productSupplier = value;
              }
            } else if (step === "prodMedia") {
              if (isAmz) platformDetails.amazon.prodMedia ||= {};
              if (isEbay) platformDetails.ebay.prodMedia ||= {};
              if (isWeb) platformDetails.website.prodMedia ||= {};
              if (isAmz) platformDetails.amazon.prodMedia[currentKey] = value;
              if (isEbay) platformDetails.ebay.prodMedia[currentKey] = value;
              if (isWeb) platformDetails.website.prodMedia[currentKey] = value;
            } else if (step === "prodTechInfo") {
              if (isAmz) platformDetails.amazon.prodTechInfo ||= {};
              if (isEbay) platformDetails.ebay.prodTechInfo ||= {};
              if (isWeb) platformDetails.website.prodTechInfo ||= {};
              if (isAmz)
                platformDetails.amazon.prodTechInfo[currentKey] = value;
              if (isEbay) platformDetails.ebay.prodTechInfo[currentKey] = value;
              if (isWeb)
                platformDetails.website.prodTechInfo[currentKey] = value;
            } else if (step === "prodPricing") {
              if (isAmz) platformDetails.amazon.prodPricing ||= {};
              if (isEbay) platformDetails.ebay.prodPricing ||= {};
              if (isWeb) platformDetails.website.prodPricing ||= {};
              if (isAmz) platformDetails.amazon.prodPricing[currentKey] = value;
              if (isEbay) platformDetails.ebay.prodPricing[currentKey] = value;
              if (isWeb)
                platformDetails.website.prodPricing[currentKey] = value;
            } else if (step === "prodDelivery") {
              if (isAmz) platformDetails.amazon.prodDelivery ||= {};
              if (isEbay) platformDetails.ebay.prodDelivery ||= {};
              if (isWeb) platformDetails.website.prodDelivery ||= {};
              if (isAmz)
                platformDetails.amazon.prodDelivery[currentKey] = value;
              if (isEbay) platformDetails.ebay.prodDelivery[currentKey] = value;
              if (isWeb)
                platformDetails.website.prodDelivery[currentKey] = value;
            } else {
              if (isAmz) platformDetails.amazon.prodSeo ||= {};
              if (isEbay) platformDetails.ebay.prodSeo ||= {};
              if (isWeb) platformDetails.website.prodSeo ||= {};
              if (isAmz) platformDetails.amazon.prodSeo[currentKey] = value;
              if (isEbay) platformDetails.ebay.prodSeo[currentKey] = value;
              if (isWeb) platformDetails.website.prodSeo[currentKey] = value;
            }
          }
        });
      };

      processStepData(stepData, draftProduct.platformDetails);

      console.log(
        "🔹 Draft product after update:",
        JSON.stringify(draftProduct, null, 2)
      );

      // Save the updated draft product without running validations
      await draftProduct.save({ validateBeforeSave: false });
      console.log("✅ Draft product updated successfully.");

      return draftProduct;
    } catch (error: any) {
      console.error(
        "❌ Error updating draft product:",
        error.message,
        error.stack
      );
      throw new Error(`Failed to update draft product: ${error.message}`);
    }
  },
  getFullProductById: async (id: string) => {
    try {
      const product = await Product.findById(id)
        .populate("platformDetails.amazon.productInfo.productCategory")
        .populate("platformDetails.ebay.productInfo.productCategory")
        .populate("platformDetails.website.productInfo.productCategory")
        .populate("platformDetails.amazon.productInfo.productSupplier")
        .populate("platformDetails.ebay.productInfo.productSupplier")
        .populate("platformDetails.website.productInfo.productSupplier");
      // .lean();

      if (!product) throw new Error("Product not found");
      return product;
    } catch (error) {
      console.error(`Error fetching full product by ID: ${id}`, error);
      throw new Error("Failed to fetch full product");
    }
  },
  
  getAllProducts: async () => {
    try {
      return await Product.find()
        .populate("platformDetails.website.productInfo.productCategory")
        .populate("platformDetails.amazon.productInfo.productCategory")
        .populate("platformDetails.ebay.productInfo.productCategory")
        .populate("platformDetails.amazon.productInfo.productSupplier")
        .populate("platformDetails.ebay.productInfo.productSupplier")
        .populate("platformDetails.website.productInfo.productSupplier")
        .populate("platformDetails.website.prodPricing.paymentPolicy")
        .populate("platformDetails.amazon.prodPricing.paymentPolicy")
        .populate("platformDetails.ebay.prodPricing.paymentPolicy");
    } catch (error) {
      console.error("Error fetching all products:", error);
      throw new Error("Failed to fetch products");
    }
  },
  //getting all template products name and their id
  getProductsByCondition: async (condition: Record<string, any>) => {
    try {
      // Find products matching the condition
      return await Product.find(condition)
        .populate("platformDetails.website.productInfo.productCategory")
        .populate("platformDetails.amazon.productInfo.productCategory")
        .populate("platformDetails.ebay.productInfo.productCategory")
        .populate("platformDetails.amazon.productInfo.productSupplier")
        .populate("platformDetails.ebay.productInfo.productSupplier")
        .populate("platformDetails.website.productInfo.productSupplier")
        .select(
          "_id platformDetails website.productInfo productCategory brand model srno kind"
        );
    } catch (error) {
      console.error("Error fetching products by condition:", error);
      throw new Error("Failed to fetch products by condition");
    }
  },
  getProductById: async (id: string) => {
    try {
      const product = await Product.findById(id)
        .populate("platformDetails.website.productInfo.productCategory")
        .populate("platformDetails.amazon.productInfo.productCategory")
        .populate("platformDetails.ebay.productInfo.productCategory")
        .populate("platformDetails.amazon.productInfo.productSupplier")
        .populate("platformDetails.ebay.productInfo.productSupplier")
        .populate("platformDetails.website.productInfo.productSupplier")
        .populate("platformDetails.website.prodPricing.paymentPolicy")
        .populate("platformDetails.amazon.prodPricing.paymentPolicy")
        .populate("platformDetails.ebay.prodPricing.paymentPolicy");
      if (!product) throw new Error("Product not found");
      // if (product.platformDetails[platform]) {
      //   return product.platformDetails[platform];
      // }
      // throw new Error(`No details found for platform: ${platform}`);
      return product;
    } catch (error) {
      // console.error(`Error fetching product by ID for platform ${platform}:`, error);
      console.error(`Error fetching product`, error);
      throw new Error("Failed to fetch product");
    }
  },
  updateProduct: async (
    id: string,
    platform: "amazon" | "ebay" | "website",
    data: any
  ) => {
    try {
      const updateQuery = { [`platformDetails.${platform}`]: data };
      const updatedProduct = await Product.findByIdAndUpdate(id, updateQuery, {
        new: true,
      });
      if (!updatedProduct) throw new Error("Product not found");
      return updatedProduct.platformDetails[platform];
    } catch (error) {
      console.error(`Error updating product for platform ${platform}:`, error);
      throw new Error("Failed to update product");
    }
  },
  deleteProduct: (id: string) => {
    const product = Product.findByIdAndDelete(id);
    if (!product) {
      throw new Error("Category not found");
    }
    return product;
  },
  toggleBlock: async (id: string, isBlocked: boolean) => {
    try {
      const updatedProduct = await Product.findByIdAndUpdate(
        id,
        { isBlocked },
        { new: true }
      );
      if (!updatedProduct) throw new Error("Product not found");
      return updatedProduct;
    } catch (error) {
      console.error("Error toggling block status:", error);
      throw new Error("Failed to toggle block status");
    }
  },
  // New API for fetching product stats (separate service logic)
  getProductStats: async () => {
    try {
      const totalProducts = await Product.countDocuments({});
      const activeProducts = await Product.countDocuments({
        isBlocked: false,
      });
      const blockedProducts = await Product.countDocuments({
        isBlocked: true,
      });
      const PublishedProducts = await Product.countDocuments({
        status: "published",
      });
      const DraftProducts = await Product.countDocuments({
        status: "draft",
      });
      const TemplateProducts = await Product.countDocuments({
        isTemplate: true,
      });

      return {
        totalProducts,
        activeProducts,
        blockedProducts,
        PublishedProducts,
        DraftProducts,
        TemplateProducts,
      };
    } catch (error) {
      console.error("Error fetching Products stats:", error);
      throw new Error("Error fetching products statistics");
    }
  },
  searchAndFilterProducts: async (filters: any) => {
    try {
      const {
        searchQuery = "",
        isBlocked,
        isTemplate,
        status, // Extract status from filters
        startDate,
        endDate,
        page = 1, // Default to page 1 if not provided
        limit = 10, // Default to 10 records per page
      } = filters;

      // Convert page and limit to numbers safely
      const pageNumber = Math.max(parseInt(page, 10) || 1, 1); // Ensure minimum page is 1
      const limitNumber = parseInt(limit, 10) || 10;
      const skip = (pageNumber - 1) * limitNumber;

      // Build the query dynamically based on filters
      const query: any = {};

      // Search within platformDetails (amazon, ebay, website) for productInfo.title and productInfo.brand
      if (searchQuery) {
        query.$or = [
          {
            "platformDetails.amazon.productInfo.title": {
              $regex: searchQuery,
              $options: "i",
            },
          },
          {
            "platformDetails.amazon.productInfo.brand": {
              $regex: searchQuery,
              $options: "i",
            },
          },
          {
            "platformDetails.ebay.productInfo.title": {
              $regex: searchQuery,
              $options: "i",
            },
          },
          {
            "platformDetails.ebay.productInfo.brand": {
              $regex: searchQuery,
              $options: "i",
            },
          },
          {
            "platformDetails.website.productInfo.title": {
              $regex: searchQuery,
              $options: "i",
            },
          },
          {
            "platformDetails.website.productInfo.brand": {
              $regex: searchQuery,
              $options: "i",
            },
          },
          {
            "platformDetails.amazon.prodPricing.condition": {
              $regex: searchQuery,
              $options: "i",
            },
          },
          {
            "platformDetails.ebay.prodPricing.condition": {
              $regex: searchQuery,
              $options: "i",
            },
          },
          {
            "platformDetails.website.prodPricing.condition": {
              $regex: searchQuery,
              $options: "i",
            },
          },
        ];
      }

      // Add filters for status, isBlocked, and isTemplate
      if (status && ["draft", "published"].includes(status)) {
        query.status = status;
      }
      if (isBlocked !== undefined) {
        query.isBlocked = isBlocked;
      }
      if (isTemplate !== undefined) {
        query.isTemplate = isTemplate;
      }

      // Date range filter for createdAt
      if (startDate || endDate) {
        const dateFilter: any = {};
        if (startDate && !isNaN(Date.parse(startDate)))
          dateFilter.$gte = new Date(startDate);
        if (endDate && !isNaN(Date.parse(endDate)))
          dateFilter.$lte = new Date(endDate);
        if (Object.keys(dateFilter).length > 0) query.createdAt = dateFilter;
      }

      // Fetch products with pagination
      const products = await Product.find(query)
        .populate("userType")
        .skip(skip)
        .limit(limitNumber);

      // Count total products
      const totalProducts = await Product.countDocuments(query);

      return {
        products,
        pagination: {
          totalProducts,
          currentPage: pageNumber,
          totalPages: Math.ceil(totalProducts / limitNumber),
          perPage: limitNumber,
        },
      };
    } catch (error) {
      console.error("Error during search and filter:", error);
      throw new Error("Error during search and filter");
    }
  },
  //bulk import products as CSV
  bulkImportProducts: async (filePath: string): Promise<void> => {
    try {
      // ✅ Validate CSV data (supplier validation happens inside)
      const { validRows, invalidRows } = await validateCsvData(filePath);

      if (invalidRows.length > 0) {
        console.log("❌ Some rows were skipped due to validation errors:");
        invalidRows.forEach(({ row, errors }) => {
          console.log(`Row ${row}: ${errors.join(", ")}`);
        });
      }

      if (validRows.length === 0) {
        console.log("❌ No valid products to import.");
        return;
      }

      // ✅ Fetch all existing product titles to prevent duplicates
      const existingTitles = new Set(
        (await Product.find({}, "title")).map((p: any) => p.title)
      );

      // ✅ Fetch all suppliers in one query to optimize validation
      const supplierKeys = validRows.map(({ data }) => data.productSupplierKey);
      const existingSuppliers = await User.find(
        { supplierKey: { $in: supplierKeys } },
        "_id supplierKey"
        // ).lean();
      );
      const supplierMap = new Map(
<<<<<<< HEAD
        existingSuppliers.map((supplier) => [
          supplier.supplierKey,
=======
        existingSuppliers.map((supplier: any) => [
          supplier.SupplierKey,
>>>>>>> 7a8ce05b
          supplier._id,
        ])
      );

      // ✅ Filter out invalid suppliers
      const filteredRows = validRows.filter(({ data }) => {
        if (!supplierMap.has(data.productSupplierKey)) {
          invalidRows.push({
            row: data.row,
            errors: [`supplierKey ${data.productSupplierKey} does not exist.`],
          });
          return false;
        }
        return true;
      });

      if (filteredRows.length === 0) {
        console.log(
          "❌ No valid products to insert after supplier validation."
        );
        return;
      }

      // ✅ Bulk insert new products (avoiding duplicates)
      const bulkOperations = filteredRows
        .filter(({ data }) => !existingTitles.has(data.title))
        .map(({ data }) => ({
          insertOne: {
            document: {
              title: data.title,
              brand: data.brand,
              productDescription: data.productDescription,
              productCategory: new mongoose.Types.ObjectId(
                data.productCategory
              ),
              productSupplier: supplierMap.get(data.productSupplierKey), // ✅ Replace supplierKey with actual _id
              price: parseFloat(data.price),
              media: {
                images: data.images.map((url: string) => ({
                  url,
                  type: "image/jpeg",
                })),
                videos: data.videos.map((url: string) => ({
                  url,
                  type: "video/mp4",
                })),
              },
              platformDetails: ["amazon", "ebay", "website"].reduce(
                (acc: { [key: string]: any }, platform) => {
                  acc[platform] = {
                    productInfo: {
                      brand: data.brand,
                      title: data.title,
                      productDescription: data.productDescription,
                      productCategory: new mongoose.Types.ObjectId(
                        data.productCategory
                      ),
                      productSupplier: supplierMap.get(data.productSupplierKey),
                    },
                    prodPricing: {
                      price: parseFloat(data.price),
                      condition: "new",
                      quantity: 10,
                      vat: 5,
                    },
                    prodMedia: {
                      images: data.images.map((url: string) => ({
                        url,
                        type: "image/jpeg",
                      })),
                      videos: data.videos.map((url: string) => ({
                        url,
                        type: "video/mp4",
                      })),
                    },
                  };
                  return acc;
                },
                {}
              ),
            },
          },
        }));

      if (bulkOperations.length === 0) {
        console.log("✅ No new products to insert.");
        return;
      }

      // ✅ Perform Bulk Insert Operation
      await Product.bulkWrite(bulkOperations);
      console.log(
        `✅ Bulk import completed. Successfully added ${bulkOperations.length} new products.`
      );

      // ✅ Log skipped rows due to invalid suppliers
      if (invalidRows.length > 0) {
        console.log("❌ Some products were skipped due to invalid suppliers:");
        invalidRows.forEach(({ row, errors }) => {
          console.log(`Row ${row}: ${errors.join(", ")}`);
        });
      }
    } catch (error) {
      console.error("❌ Bulk import failed:", error);
    }
  },

  //bulk Export products to CSV
  exportProducts: async (): Promise<string> => {
    try {
      // Fetch all products from the database
      const products = await Product.find({});

      // Format the products data for CSV export
      const formattedData = products.map((product: any) => ({
        ProductID: product._id,
        Title: product.title,
        Description: product.description,
        Price: product.price,
        Category: product.category,
        // ProductSupplier: product?.supplier?.name,
        Stock: product.stock,
        SupplierId: product.supplier?._id,
        AmazonInfo: JSON.stringify(product.platformDetails.amazon.productInfo),
        EbayInfo: JSON.stringify(product.platformDetails.ebay.productInfo),
        WebsiteInfo: JSON.stringify(
          product.platformDetails.website.productInfo
        ),
      }));

      // Convert the data to CSV format using Papa.unparse
      const csv = Papa.unparse(formattedData);

      // Generate a unique file path for the export
      const filePath = `exports/products_${Date.now()}.csv`;

      // Write the CSV data to a file
      fs.writeFileSync(filePath, csv);

      console.log("✅ Export completed successfully.");
      return filePath;
    } catch (error) {
      console.error("❌ Export Failed:", error);
      throw new Error("Failed to export products.");
    }
  },
};<|MERGE_RESOLUTION|>--- conflicted
+++ resolved
@@ -541,13 +541,8 @@
         // ).lean();
       );
       const supplierMap = new Map(
-<<<<<<< HEAD
         existingSuppliers.map((supplier) => [
           supplier.supplierKey,
-=======
-        existingSuppliers.map((supplier: any) => [
-          supplier.SupplierKey,
->>>>>>> 7a8ce05b
           supplier._id,
         ])
       );
