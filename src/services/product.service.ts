--- conflicted
+++ resolved
@@ -153,7 +153,6 @@
             let value = entry?.value ?? entry; // Support both `{ value }` and direct assignment
             const step = stepData.step;
             console.log(`🔹 Processing: ${currentKey} | Value:`, value);
-<<<<<<< HEAD
 
             if (step === "productInfo") {
               if (isAmz) platformDetails.amazon.productInfo ||= {};
@@ -245,99 +244,6 @@
         .populate("platformDetails.website.productInfo.productSupplier");
       // .lean();
 
-=======
-
-            if (step === "productInfo") {
-              if (isAmz) platformDetails.amazon.productInfo ||= {};
-              if (isEbay) platformDetails.ebay.productInfo ||= {};
-              if (isWeb) platformDetails.website.productInfo ||= {};
-              if (isAmz) platformDetails.amazon.productInfo[currentKey] = value;
-              if (isEbay) platformDetails.ebay.productInfo[currentKey] = value;
-              if (isWeb)
-                platformDetails.website.productInfo[currentKey] = value;
-              if (currentKey === "productSupplier") {
-                platformDetails.amazon.productInfo.productSupplier = value;
-                platformDetails.ebay.productInfo.productSupplier = value;
-                platformDetails.website.productInfo.productSupplier = value;
-              }
-            } else if (step === "prodMedia") {
-              if (isAmz) platformDetails.amazon.prodMedia ||= {};
-              if (isEbay) platformDetails.ebay.prodMedia ||= {};
-              if (isWeb) platformDetails.website.prodMedia ||= {};
-              if (isAmz) platformDetails.amazon.prodMedia[currentKey] = value;
-              if (isEbay) platformDetails.ebay.prodMedia[currentKey] = value;
-              if (isWeb) platformDetails.website.prodMedia[currentKey] = value;
-            } else if (step === "prodTechInfo") {
-              if (isAmz) platformDetails.amazon.prodTechInfo ||= {};
-              if (isEbay) platformDetails.ebay.prodTechInfo ||= {};
-              if (isWeb) platformDetails.website.prodTechInfo ||= {};
-              if (isAmz)
-                platformDetails.amazon.prodTechInfo[currentKey] = value;
-              if (isEbay) platformDetails.ebay.prodTechInfo[currentKey] = value;
-              if (isWeb)
-                platformDetails.website.prodTechInfo[currentKey] = value;
-            } else if (step === "prodPricing") {
-              if (isAmz) platformDetails.amazon.prodPricing ||= {};
-              if (isEbay) platformDetails.ebay.prodPricing ||= {};
-              if (isWeb) platformDetails.website.prodPricing ||= {};
-              if (isAmz) platformDetails.amazon.prodPricing[currentKey] = value;
-              if (isEbay) platformDetails.ebay.prodPricing[currentKey] = value;
-              if (isWeb)
-                platformDetails.website.prodPricing[currentKey] = value;
-            } else if (step === "prodDelivery") {
-              if (isAmz) platformDetails.amazon.prodDelivery ||= {};
-              if (isEbay) platformDetails.ebay.prodDelivery ||= {};
-              if (isWeb) platformDetails.website.prodDelivery ||= {};
-              if (isAmz)
-                platformDetails.amazon.prodDelivery[currentKey] = value;
-              if (isEbay) platformDetails.ebay.prodDelivery[currentKey] = value;
-              if (isWeb)
-                platformDetails.website.prodDelivery[currentKey] = value;
-            } else {
-              if (isAmz) platformDetails.amazon.prodSeo ||= {};
-              if (isEbay) platformDetails.ebay.prodSeo ||= {};
-              if (isWeb) platformDetails.website.prodSeo ||= {};
-              if (isAmz) platformDetails.amazon.prodSeo[currentKey] = value;
-              if (isEbay) platformDetails.ebay.prodSeo[currentKey] = value;
-              if (isWeb) platformDetails.website.prodSeo[currentKey] = value;
-            }
-          }
-        });
-      };
-
-      processStepData(stepData, draftProduct.platformDetails);
-
-      console.log(
-        "🔹 Draft product after update:",
-        JSON.stringify(draftProduct, null, 2)
-      );
-
-      // Save the updated draft product without running validations
-      await draftProduct.save({ validateBeforeSave: false });
-      console.log("✅ Draft product updated successfully.");
-
-      return draftProduct;
-    } catch (error: any) {
-      console.error(
-        "❌ Error updating draft product:",
-        error.message,
-        error.stack
-      );
-      throw new Error(`Failed to update draft product: ${error.message}`);
-    }
-  },
-  getFullProductById: async (id: string) => {
-    try {
-      const product = await Product.findById(id)
-        .populate("platformDetails.amazon.productInfo.productCategory")
-        .populate("platformDetails.ebay.productInfo.productCategory")
-        .populate("platformDetails.website.productInfo.productCategory")
-        .populate("platformDetails.amazon.productInfo.productSupplier")
-        .populate("platformDetails.ebay.productInfo.productSupplier")
-        .populate("platformDetails.website.productInfo.productSupplier");
-      // .lean();
-
->>>>>>> 5da6da25
       if (!product) throw new Error("Product not found");
       return product;
     } catch (error) {
@@ -493,118 +399,6 @@
       const pageNumber = Math.max(parseInt(page, 10) || 1, 1); // Ensure minimum page is 1
       const limitNumber = parseInt(limit, 10) || 10;
       const skip = (pageNumber - 1) * limitNumber;
-<<<<<<< HEAD
-
-      // Build the query dynamically based on filters
-      const query: any = {};
-
-      // Search within platformDetails (amazon, ebay, website) for productInfo.title and productInfo.brand
-      if (searchQuery) {
-        query.$or = [
-          {
-            "platformDetails.amazon.productInfo.title": {
-              $regex: searchQuery,
-              $options: "i",
-            },
-          },
-          {
-            "platformDetails.amazon.productInfo.brand": {
-              $regex: searchQuery,
-              $options: "i",
-            },
-          },
-          {
-            "platformDetails.ebay.productInfo.title": {
-              $regex: searchQuery,
-              $options: "i",
-            },
-          },
-          {
-            "platformDetails.ebay.productInfo.brand": {
-              $regex: searchQuery,
-              $options: "i",
-            },
-          },
-          {
-            "platformDetails.website.productInfo.title": {
-              $regex: searchQuery,
-              $options: "i",
-            },
-          },
-          {
-            "platformDetails.website.productInfo.brand": {
-              $regex: searchQuery,
-              $options: "i",
-            },
-          },
-          {
-            "platformDetails.amazon.prodPricing.condition": {
-              $regex: searchQuery,
-              $options: "i",
-            },
-          },
-          {
-            "platformDetails.ebay.prodPricing.condition": {
-              $regex: searchQuery,
-              $options: "i",
-            },
-          },
-          {
-            "platformDetails.website.prodPricing.condition": {
-              $regex: searchQuery,
-              $options: "i",
-            },
-          },
-        ];
-      }
-
-      // Add filters for status, isBlocked, and isTemplate
-      if (status && ["draft", "published"].includes(status)) {
-        query.status = status;
-      }
-      if (isBlocked !== undefined) {
-        query.isBlocked = isBlocked;
-      }
-      if (isTemplate !== undefined) {
-        query.isTemplate = isTemplate;
-      }
-
-      // Date range filter for createdAt
-      if (startDate || endDate) {
-        const dateFilter: any = {};
-        if (startDate && !isNaN(Date.parse(startDate)))
-          dateFilter.$gte = new Date(startDate);
-        if (endDate && !isNaN(Date.parse(endDate)))
-          dateFilter.$lte = new Date(endDate);
-        if (Object.keys(dateFilter).length > 0) query.createdAt = dateFilter;
-      }
-
-      // Fetch products with pagination
-      const products = await Product.find(query)
-        .populate("userType")
-        .skip(skip)
-        .limit(limitNumber);
-
-      // Count total products
-      const totalProducts = await Product.countDocuments(query);
-
-      return {
-        products,
-        pagination: {
-          totalProducts,
-          currentPage: pageNumber,
-          totalPages: Math.ceil(totalProducts / limitNumber),
-          perPage: limitNumber,
-        },
-      };
-    } catch (error) {
-      console.error("Error during search and filter:", error);
-      throw new Error("Error during search and filter");
-    }
-  },
-  //bulk import products as CSV
- 
-=======
 
       // Build the query dynamically based on filters
       const query: any = {};
@@ -852,14 +646,12 @@
       console.error("❌ Bulk import failed:", error);
     }
   },
->>>>>>> 5da6da25
 
   //bulk Export products to CSV
   exportProducts: async (): Promise<string> => {
     try {
       // Fetch all products from the database
       const products = await Product.find({});
-<<<<<<< HEAD
 
       // Format the products data for CSV export
       const formattedData = products.map((product: any) => ({
@@ -881,29 +673,6 @@
       // Convert the data to CSV format using Papa.unparse
       const csv = Papa.unparse(formattedData);
 
-=======
-
-      // Format the products data for CSV export
-      const formattedData = products.map((product: any) => ({
-        ProductID: product._id,
-        Title: product.title,
-        Description: product.description,
-        Price: product.price,
-        Category: product.category,
-        // ProductSupplier: product?.supplier?.name,
-        Stock: product.stock,
-        SupplierId: product.supplier?._id,
-        AmazonInfo: JSON.stringify(product.platformDetails.amazon.productInfo),
-        EbayInfo: JSON.stringify(product.platformDetails.ebay.productInfo),
-        WebsiteInfo: JSON.stringify(
-          product.platformDetails.website.productInfo
-        ),
-      }));
-
-      // Convert the data to CSV format using Papa.unparse
-      const csv = Papa.unparse(formattedData);
-
->>>>>>> 5da6da25
       // Generate a unique file path for the export
       const filePath = `exports/products_${Date.now()}.csv`;
 
