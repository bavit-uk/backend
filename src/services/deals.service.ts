--- conflicted
+++ resolved
@@ -73,7 +73,6 @@
     if (updateData.endDate) {
       updateObject.endDate = new Date(updateData.endDate);
     }
-<<<<<<< HEAD
 
     // Handle selectionType logic
     if (updateData.selectionType) {
@@ -95,29 +94,6 @@
     if (!updatedDeal) {
       throw new Error('Deal not found');
     }
-
-=======
-
-    // Handle selectionType logic
-    if (updateData.selectionType) {
-      if (updateData.selectionType === "products") {
-        updateObject.products = updateData.products || [];
-        updateObject.categories = [];
-      } else if (updateData.selectionType === "categories") {
-        updateObject.categories = updateData.categories || [];
-        updateObject.products = [];
-      }
-    }
-
-    const updatedDeal = await dealsModel.findByIdAndUpdate(
-      id,
-      updateObject,
-      { new: true, runValidators: true }
-    );
-
-    if (!updatedDeal) {
-      throw new Error('Deal not found');
-    }
     console.log(updateData);
 
     if (updatedDeal.isActive) {
@@ -125,7 +101,6 @@
     } else {
       await removeDealFromListings(updatedDeal._id.toString())
     }
->>>>>>> b2383b99
     return updatedDeal;
   },
   getDeals: async (options: {
@@ -165,11 +140,7 @@
       },
     };
   },
-<<<<<<< HEAD
-  
-=======
-
->>>>>>> b2383b99
+
   deleteDeal: async (id: string) => {
     const deletedDeal = await dealsModel.findByIdAndDelete(id);
     return deletedDeal;
